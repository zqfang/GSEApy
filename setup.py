--- conflicted
+++ resolved
@@ -1,13 +1,6 @@
 #!/usr/bin/env python3
 # -*- coding: utf-8 -*-
-<<<<<<< HEAD
 import sys, os, re, pathlib
-=======
-import os
-import re
-import sys
-
->>>>>>> 8229edcb
 from setuptools import setup
 from setuptools.command.test import test as TestCommand
 from setuptools.command.sdist import sdist as SdistCommand
@@ -44,17 +37,6 @@
 __version__ = find_version()
 
 
-<<<<<<< HEAD
-=======
-if sys.argv[-1] == "publish":
-    os.system("python setup.py sdist bdist_wheel upload")
-    print("You probably want to also tag the version now:")
-    print("  git tag -a %s -m 'version %s'" % (__version__, __version__))
-    print("  git push --tags")
-    sys.exit()
-
-
->>>>>>> 8229edcb
 class PyTest(TestCommand):
     def finalize_options(self):
         TestCommand.finalize_options(self)
@@ -81,7 +63,6 @@
     with open("README.rst") as f:
         return f.read()
 
-<<<<<<< HEAD
 setup(name='gseapy',
       version=__version__,
       description='Gene Set Enrichment Analysis in Python',
@@ -119,57 +100,4 @@
       tests_require=['pytest'],
       cmdclass = {"test": PyTest, "sdist": CargoModifiedSdist},
       zip_safe=False, # Rust extensions are not zip safe
-      download_url='https://github.com/zqfang/gseapy',)
-=======
-
-setup(
-    name="gseapy",
-    version=__version__,
-    description="Gene Set Enrichment Analysis in Python",
-    long_description=readme(),
-    classifiers=[
-        "Development Status :: 4 - Beta",
-        "Intended Audience :: Science/Research",
-        "License :: OSI Approved :: MIT License",
-        "Programming Language :: Python :: 3",
-        "Operating System :: MacOS :: MacOS X",
-        "Operating System :: Microsoft :: Windows",
-        "Operating System :: POSIX",
-        "Topic :: Scientific/Engineering :: Bio-Informatics",
-        "Topic :: Software Development :: Libraries",
-    ],
-    keywords=[
-        "Gene Ontology",
-        "GO",
-        "Biology",
-        "Enrichment",
-        "Bioinformatics",
-        "Computational Biology",
-    ],
-    url="https://github.com/zqfang/gseapy",
-    author="Zhuoqing Fang",
-    author_email="fzq518@gmail.com",
-    license="MIT",
-    packages=["gseapy"],
-    package_data={
-        "gseapy": ["data/*.txt"],
-    },
-    include_package_data=True,
-    install_requires=[
-        "numpy>=1.13.0",
-        "scipy",
-        "pandas",
-        "matplotlib",
-        "bioservices",
-        "requests",
-        "joblib",
-    ],
-    entry_points={
-        "console_scripts": ["gseapy = gseapy.__main__:main"],
-    },
-    tests_require=["pytest"],
-    cmdclass={"test": PyTest},
-    zip_safe=False,
-    download_url="https://github.com/zqfang/gseapy",
-)
->>>>>>> 8229edcb
+      download_url='https://github.com/zqfang/gseapy',)
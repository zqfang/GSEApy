--- conflicted
+++ resolved
@@ -1,7 +1,6 @@
 #! python
 # -*- coding: utf-8 -*-
 
-<<<<<<< HEAD
 import os, logging, glob
 import xml.etree.ElementTree as ET
 import numpy as np
@@ -14,395 +13,10 @@
 from gseapy.gse import prerank_rs, gsea_rs, ssgsea_rs, Metric  # import gseapy rust lib
 from typing import AnyStr, Tuple, Union, List, Dict, Iterable, Optional
 
-=======
-import glob
-import json
-import logging
-import os
-import sys
-from collections import OrderedDict
-from tempfile import TemporaryDirectory
-
-import numpy as np
-import pandas as pd
-import requests
-from joblib import Parallel, delayed
-from numpy import exp, log
-
-from gseapy.algorithm import (
-    enrichment_score,
-    enrichment_score_tensor,
-    gsea_compute,
-    gsea_compute_tensor,
-    ranking_metric,
-)
-from gseapy.parser import gsea_cls_parser, gsea_edb_parser
-from gseapy.plot import gseaplot, heatmap
-from gseapy.utils import DEFAULT_CACHE_PATH, DEFAULT_LIBRARY, log_init, mkdirs, retry
-
-
-class GSEAbase(object):
-    """base class of GSEA."""
-
-    def __init__(self):
-        self.outdir = "temp_gseapy"
-        self.gene_sets = "KEGG_2016"
-        self.fdr = 0.05
-        self.module = "base"
-        self.results = None
-        self.res2d = None
-        self.ranking = None
-        self.ascending = False
-        self.verbose = False
-        self._processes = 1
-        self._logger = None
-        self.ENRICHR_URL = "http://maayanlab.cloud"
-
-    def prepare_outdir(self):
-        """create temp directory."""
-        self._outdir = self.outdir
-        if self._outdir is None:
-            self._tmpdir = TemporaryDirectory()
-            self.outdir = self._tmpdir.name
-        elif isinstance(self.outdir, str):
-            mkdirs(self.outdir)
-        else:
-            raise Exception("Error parsing outdir: %s" % type(self.outdir))
-
-        # handle gmt type
-        if isinstance(self.gene_sets, str):
-            _gset = os.path.split(self.gene_sets)[-1].lower().rstrip(".gmt")
-        elif isinstance(self.gene_sets, dict):
-            _gset = "blank_name"
-        else:
-            raise Exception("Error parsing gene_sets parameter for gene sets")
-
-        logfile = os.path.join(self.outdir, "gseapy.%s.%s.log" % (self.module, _gset))
-        return logfile
-
-    def _set_cores(self):
-        """set cpu numbers to be used"""
-
-        cpu_num = os.cpu_count() - 1
-        if self._processes > cpu_num:
-            cores = cpu_num
-        elif self._processes < 1:
-            cores = 1
-        else:
-            cores = self._processes
-        # have to be int if user input is float
-        self._processes = int(cores)
-
-    def _load_ranking(self, rnk):
-        """Parse ranking file. This file contains ranking correlation vector( or expression values)
-        and gene names or ids.
-
-         :param rnk: the .rnk file of GSEA input or a Pandas DataFrame, Series instance.
-         :return: a Pandas Series with gene name indexed rankings
-
-        """
-        # load data
-        if isinstance(rnk, pd.DataFrame):
-            rank_metric = rnk.copy()
-            # handle dataframe with gene_name as index.
-            if rnk.shape[1] == 1:
-                rank_metric = rnk.reset_index()
-        elif isinstance(rnk, pd.Series):
-            rank_metric = rnk.reset_index()
-        elif os.path.isfile(rnk):
-            rank_metric = pd.read_csv(rnk, header=None, sep="\t")
-        else:
-            raise Exception("Error parsing gene ranking values!")
-        # sort ranking values from high to low
-        rank_metric.sort_values(
-            by=rank_metric.columns[1], ascending=self.ascending, inplace=True
-        )
-        # drop na values
-        if rank_metric.isnull().any(axis=1).sum() > 0:
-            self._logger.warning(
-                "Input gene rankings contains NA values(gene name and ranking value), drop them all!"
-            )
-            # print out NAs
-            NAs = rank_metric[rank_metric.isnull().any(axis=1)]
-            self._logger.debug("NAs list:\n" + NAs.to_string())
-            rank_metric.dropna(how="any", inplace=True)
-        # drop duplicate IDs, keep the first
-        if rank_metric.duplicated(subset=rank_metric.columns[0]).sum() > 0:
-            self._logger.warning(
-                "Input gene rankings contains duplicated IDs, Only use the duplicated ID with highest value!"
-            )
-            # print out duplicated IDs.
-            dups = rank_metric[rank_metric.duplicated(subset=rank_metric.columns[0])]
-            self._logger.debug("Dups list:\n" + dups.to_string())
-            rank_metric.drop_duplicates(
-                subset=rank_metric.columns[0], inplace=True, keep="first"
-            )
-        # reset ranking index, because you have sort values and drop duplicates.
-        rank_metric.reset_index(drop=True, inplace=True)
-        rank_metric.columns = ["gene_name", "rank"]
-        rankser = rank_metric.set_index("gene_name")["rank"]
-        self.ranking = rankser
-        # return series
-        return rankser
-
-    def load_gmt(self, gene_list, gmt):
-        """load gene set dict"""
-
-        if isinstance(gmt, dict):
-            genesets_dict = gmt
-        elif isinstance(gmt, str):
-            genesets_dict = self.parse_gmt(gmt)
-        else:
-            raise Exception("Error parsing gmt parameter for gene sets")
-
-        subsets = list(genesets_dict.keys())
-        self.n_genesets = len(subsets)
-        for subset in subsets:
-            subset_list = genesets_dict.get(subset)
-            if isinstance(subset_list, set):
-                subset_list = list(subset_list)
-                genesets_dict[subset] = subset_list
-            tag_indicator = np.in1d(gene_list, subset_list, assume_unique=True)
-            tag_len = tag_indicator.sum()
-            if (self.min_size <= tag_len <= self.max_size) and tag_len < len(gene_list):
-                # tag_len should < gene_list
-                continue
-            del genesets_dict[subset]
-
-        filsets_num = len(subsets) - len(genesets_dict)
-        self._logger.info(
-            "%04d gene_sets have been filtered out when max_size=%s and min_size=%s"
-            % (filsets_num, self.max_size, self.min_size)
-        )
-
-        if filsets_num == len(subsets):
-            self._logger.error(
-                "No gene sets passed through filtering condition!!!, try new parameters again!\n"
-                + "Note: check gene name, gmt file format, or filtering size."
-            )
-            raise Exception("No gene sets passed through filtering condition")
-
-        self._gmtdct = genesets_dict
-        return genesets_dict
-
-    def parse_gmt(self, gmt):
-        """gmt parser"""
-
-        if gmt.lower().endswith(".gmt"):
-            with open(gmt) as genesets:
-                genesets_dict = {
-                    line.strip().split("\t")[0]: line.strip().split("\t")[2:]
-                    for line in genesets.readlines()
-                }
-            return genesets_dict
-
-        elif gmt in DEFAULT_LIBRARY:
-            pass
-        elif gmt in self.get_libraries():
-            pass
-        else:
-            self._logger.error("No supported gene_sets: %s" % gmt)
-            raise Exception("No supported gene_sets: %s" % gmt)
-
-        tmpname = "enrichr." + gmt + ".gmt"
-        tempath = os.path.join(DEFAULT_CACHE_PATH, tmpname)
-        # if file already download
-        if os.path.isfile(tempath):
-            self._logger.info(
-                "Enrichr library gene sets already downloaded in: %s, use local file"
-                % DEFAULT_CACHE_PATH
-            )
-            return self.parse_gmt(tempath)
-        else:
-            return self._download_libraries(gmt)
-
-    def get_libraries(self):
-        """return active enrichr library name.Offical API"""
-
-        lib_url = self.ENRICHR_URL + "/Enrichr/datasetStatistics"
-        response = requests.get(lib_url, verify=True)
-        if not response.ok:
-            raise Exception("Error getting the Enrichr libraries")
-        libs_json = json.loads(response.text)
-        libs = [lib["libraryName"] for lib in libs_json["statistics"]]
-
-        return sorted(libs)
-
-    def _download_libraries(self, libname):
-        """download enrichr libraries."""
-        self._logger.info("Downloading and generating Enrichr library gene sets......")
-        s = retry(5)
-        # queery string
-        ENRICHR_URL = self.ENRICHR_URL + "/Enrichr/geneSetLibrary"
-        query_string = "?mode=text&libraryName=%s"
-        # get
-        response = s.get(ENRICHR_URL + query_string % libname, timeout=None)
-        if not response.ok:
-            raise Exception(
-                "Error fetching enrichment results, check internet connection first."
-            )
-        # reformat to dict and save to disk
-        mkdirs(DEFAULT_CACHE_PATH)
-        genesets_dict = {}
-        outname = "enrichr.%s.gmt" % libname
-        gmtout = open(os.path.join(DEFAULT_CACHE_PATH, outname), "w")
-        for line in response.iter_lines(chunk_size=1024, decode_unicode="utf-8"):
-            line = line.strip()
-            k = line.split("\t")[0]
-            v = list(map(lambda x: x.split(",")[0], line.split("\t")[2:]))
-            genesets_dict.update({k: v})
-            outline = "%s\t\t%s\n" % (k, "\t".join(v))
-            gmtout.write(outline)
-        gmtout.close()
-
-        return genesets_dict
-
-    def _heatmat(self, df, classes, pheno_pos, pheno_neg):
-        """only use for gsea heatmap"""
-
-        cls_booA = list(map(lambda x: True if x == pheno_pos else False, classes))
-        cls_booB = list(map(lambda x: True if x == pheno_neg else False, classes))
-        datA = df.loc[:, cls_booA]
-        datB = df.loc[:, cls_booB]
-        datAB = pd.concat([datA, datB], axis=1)
-        self.heatmat = datAB
-        return
-
-    def _plotting(
-        self,
-        rank_metric,
-        results,
-        graph_num,
-        outdir,
-        format,
-        figsize,
-        pheno_pos="",
-        pheno_neg="",
-    ):
-        """Plotting API.
-        :param rank_metric: sorted pd.Series with rankings values.
-        :param results: self.results
-        :param data: preprocessed expression table
-
-        """
-
-        # no values need to be returned
-        if self._outdir is None:
-            return
-        # Plotting
-        top_term = self.res2d.index[:graph_num]
-        # multi-threading
-        # pool = Pool(self._processes)
-        for gs in top_term:
-            hit = results.get(gs)["hit_indices"]
-            NES = "nes" if self.module != "ssgsea" else "es"
-            term = gs.replace("/", "_").replace(":", "_")
-            outfile = "{0}/{1}.{2}.{3}".format(
-                self.outdir, term, self.module, self.format
-            )
-
-            # if self.module != 'ssgsea' and results.get(gs)['fdr'] > 0.05:
-            #     continue
-            gseaplot(
-                rank_metric=rank_metric,
-                term=term,
-                hit_indices=hit,
-                nes=results.get(gs)[NES],
-                pval=results.get(gs)["pval"],
-                fdr=results.get(gs)["fdr"],
-                RES=results.get(gs)["RES"],
-                pheno_pos=pheno_pos,
-                pheno_neg=pheno_neg,
-                figsize=figsize,
-                ofname=outfile,
-            )
-
-            if self.module == "gsea":
-                outfile2 = "{0}/{1}.heatmap.{2}".format(self.outdir, term, self.format)
-                heatmat = self.heatmat.iloc[hit, :]
-                width = np.clip(heatmat.shape[1], 4, 20)
-                height = np.clip(heatmat.shape[0], 4, 20)
-                heatmap(
-                    df=heatmat,
-                    title=term,
-                    ofname=outfile2,
-                    z_score=0,
-                    figsize=(width, height),
-                    xticklabels=True,
-                    yticklabels=True,
-                )
-
-    def _save_results(
-        self, zipdata, outdir, module, gmt, rank_metric, permutation_type
-    ):
-        """reformat gsea results, and save to txt"""
-
-        res = OrderedDict()
-        for gs, gseale, ind, RES in zipdata:
-            rdict = OrderedDict()
-            rdict["es"] = gseale[0]
-            rdict["nes"] = gseale[1]
-            rdict["pval"] = gseale[2]
-            rdict["fdr"] = gseale[3]
-            rdict["geneset_size"] = len(gmt[gs])
-            rdict["matched_size"] = len(ind)
-            # reformat gene list.
-            _genes = rank_metric.index.values[ind]
-            rdict["genes"] = ";".join([str(g).strip() for g in _genes])
-
-            if self.module != "ssgsea":
-                # extract leading edge genes
-                if rdict["es"] > 0:
-                    # RES -> ndarray, ind -> list
-                    idx = RES.argmax()
-                    ldg_pos = list(filter(lambda x: x <= idx, ind))
-                elif rdict["es"] < 0:
-                    idx = RES.argmin()
-                    ldg_pos = list(filter(lambda x: x >= idx, ind))
-                else:
-                    ldg_pos = ind  # es == 0 ?
-                rdict["ledge_genes"] = ";".join(
-                    list(map(str, rank_metric.iloc[ldg_pos].index))
-                )
-
-            rdict["RES"] = RES
-            rdict["hit_indices"] = ind
-            # save to one odict
-            res[gs] = rdict
-        # save
-        self.results = res
-        # save to dataframe
-        res_df = pd.DataFrame.from_dict(res, orient="index")
-        res_df.index.name = "Term"
-        res_df.drop(["RES", "hit_indices"], axis=1, inplace=True)
-        res_df.sort_values(by=["fdr", "pval"], inplace=True)
-        self.res2d = res_df
-
-        if self._outdir is None:
-            return
-        out = os.path.join(
-            outdir, "gseapy.{b}.{c}.report.csv".format(b=module, c=permutation_type)
-        )
-        if self.module == "ssgsea":
-            out = out.replace(".csv", ".txt")
-            msg = (
-                "# normalize enrichment scores calculated by random permutation procedure (GSEA method)\n"
-                + "# It's not proper for publication. Please check the original paper!\n"
-            )
-            self._logger.warning(msg)
-            with open(out, "a") as f:
-                f.write(msg)
-                res_df.to_csv(f, sep="\t")
-        else:
-            res_df.to_csv(out)
-
-        return
->>>>>>> 8229edcb
 
 
 class GSEA(GSEAbase):
     """GSEA main tool"""
-<<<<<<< HEAD
 
     def __init__(self, data: Union[pd.DataFrame, str],
                  gene_sets: Union[List[str], str, Dict[str, str]],
@@ -449,59 +63,6 @@
     def load_data(self, cls_vec: List[str]) -> Tuple[pd.DataFrame, Dict]:
         """pre-processed the data frame.new filtering methods will be implement here.
         """
-=======
-
-    def __init__(
-        self,
-        data,
-        gene_sets,
-        classes,
-        outdir="GSEA_output",
-        min_size=15,
-        max_size=500,
-        permutation_num=1000,
-        weighted_score_type=1,
-        permutation_type="gene_set",
-        method="log2_ratio_of_classes",
-        ascending=False,
-        processes=1,
-        figsize=(6.5, 6),
-        format="pdf",
-        graph_num=20,
-        no_plot=False,
-        seed=None,
-        verbose=False,
-    ):
-        super(GSEA, self).__init__()
-        self.data = data
-        self.gene_sets = gene_sets
-        self.classes = classes
-        self.outdir = outdir
-        self.permutation_type = permutation_type
-        self.method = method
-        self.min_size = min_size
-        self.max_size = max_size
-        self.permutation_num = int(permutation_num) if int(permutation_num) > 0 else 0
-        self.weighted_score_type = weighted_score_type
-        self.ascending = ascending
-        self._processes = processes
-        self.figsize = figsize
-        self.format = format
-        self.graph_num = int(graph_num)
-        self.seed = seed
-        self.verbose = bool(verbose)
-        self.module = "gsea"
-        self.ranking = None
-        self._noplot = no_plot
-        # init logger
-        logfile = self.prepare_outdir()
-        self._logger = log_init(
-            outlog=logfile, log_level=logging.INFO if self.verbose else logging.WARNING
-        )
-
-    def load_data(self, cls_vec):
-        """pre-processed the data frame.new filtering methods will be implement here."""
->>>>>>> 8229edcb
         # read data in
         if isinstance(self.data, pd.DataFrame):
             exprs = self.data.copy()
@@ -513,20 +74,13 @@
             if self.data.endswith("gct"):
                 exprs = pd.read_csv(self.data, skiprows=2, sep="\t")
             else:
-<<<<<<< HEAD
                 exprs = pd.read_csv(self.data, comment='#', sep="\t")
         else:
             raise Exception('Error parsing gene expression DataFrame!')
-=======
-                exprs = pd.read_csv(self.data, comment="#", sep="\t")
-        else:
-            raise Exception("Error parsing gene expression DataFrame!")
->>>>>>> 8229edcb
 
         # drop duplicated gene names
         if exprs.iloc[:, 0].duplicated().sum() > 0:
             self._logger.warning(
-<<<<<<< HEAD
                 "Warning: dropping duplicated gene names, only keep the first values")
             # drop duplicate gene_names.
             exprs.drop_duplicates(subset=exprs.columns[0], inplace=True)
@@ -534,16 +88,6 @@
             self._logger.warning(
                 "Warning: Input data contains NA, filled NA with 0")
             exprs.dropna(how='all', inplace=True)  # drop rows with all NAs
-=======
-                "Warning: dropping duplicated gene names, only keep the first values"
-            )
-            exprs.drop_duplicates(
-                subset=exprs.columns[0], inplace=True
-            )  # drop duplicate gene_names.
-        if exprs.isnull().any().sum() > 0:
-            self._logger.warning("Warning: Input data contains NA, filled NA with 0")
-            exprs.dropna(how="all", inplace=True)  # drop rows with all NAs
->>>>>>> 8229edcb
             exprs = exprs.fillna(0)
         # set gene name as index
         exprs.set_index(keys=exprs.columns[0], inplace=True)
@@ -557,11 +101,7 @@
         cls_dict = {k: v for k, v in zip(df.columns, cls_vec)}
         df_std = df.groupby(by=cls_dict, axis=1).std()
         df = df[~df_std.isin([0]).any(axis=1)]
-<<<<<<< HEAD
         df = df + 1e-08  # we don't like zeros!!!
-=======
-        df = df + 0.00001  # we don't like zeros!!!
->>>>>>> 8229edcb
 
         return df, cls_dict
 
@@ -658,7 +198,6 @@
 
     def run(self):
         """GSEA main procedure"""
-<<<<<<< HEAD
         m = self.method.lower()
         if m in ['signal_to_noise', 's2n']:
             method = Metric.Signal2Noise
@@ -675,18 +214,6 @@
         else:
             raise Exception("Sorry, input method %s is not supported" % m)
 
-=======
-        assert self.method in [
-            "signal_to_noise",
-            "s2n",
-            "abs_signal_to_noise",
-            "abs_s2n",
-            "t_test",
-            "ratio_of_classes",
-            "diff_of_classes",
-            "log2_ratio_of_classes",
-        ]
->>>>>>> 8229edcb
         assert self.permutation_type in ["phenotype", "gene_set"]
         assert self.min_size <= self.max_size
 
@@ -701,37 +228,19 @@
         # data frame must have length > 1
         assert len(dat) > 1
         # ranking metrics calculation.
-<<<<<<< HEAD
         dat2 = self.calculate_metric(df=dat, method=self.method, 
                                      pos=self.pheno_pos, neg=self.pheno_neg,
                                      classes=cls_dict, ascending=self.ascending)
-=======
-        dat2 = ranking_metric(
-            df=dat,
-            method=self.method,
-            pos=phenoPos,
-            neg=phenoNeg,
-            classes=cls_dict,
-            ascending=self.ascending,
-        )
->>>>>>> 8229edcb
         self.ranking = dat2
         # filtering out gene sets and build gene sets dictionary
         gmt = self.load_gmt_only(gmt=self.gene_sets)
 
         self._logger.info(
-<<<<<<< HEAD
             "%04d gene_sets used for further statistical testing....." % len(gmt))
         self._logger.info(
             "Start to run GSEA...Might take a while..................")
-=======
-            "%04d gene_sets used for further statistical testing....." % len(gmt)
-        )
-        self._logger.info("Start to run GSEA...Might take a while..................")
->>>>>>> 8229edcb
         # cpu numbers
         # compute ES, NES, pval, FDR, RES
-<<<<<<< HEAD
         if self.permutation_type == "gene_set":
             gsum = prerank_rs(dat2.index.to_list(),  # gene list
                               dat2.squeeze().to_list(),  # ranking values
@@ -768,54 +277,6 @@
         # Plotting
         if not self._noplot:
             self._plotting(rank_metric=dat2)
-=======
-        dataset = dat if self.permutation_type == "phenotype" else dat2
-        gsea_results, hit_ind, rank_ES, subsets = gsea_compute_tensor(
-            data=dataset,
-            gmt=gmt,
-            n=self.permutation_num,
-            weighted_score_type=self.weighted_score_type,
-            permutation_type=self.permutation_type,
-            method=self.method,
-            pheno_pos=phenoPos,
-            pheno_neg=phenoNeg,
-            classes=cls_vector,
-            ascending=self.ascending,
-            processes=self._processes,
-            seed=self.seed,
-        )
-
-        self._logger.info("Start to generate GSEApy reports and figures............")
-        res_zip = zip(subsets, list(gsea_results), hit_ind, rank_ES)
-        self._save_results(
-            zipdata=res_zip,
-            outdir=self.outdir,
-            module=self.module,
-            gmt=gmt,
-            rank_metric=dat2,
-            permutation_type=self.permutation_type,
-        )
-
-        # reorder datarame for heatmap
-        self._heatmat(
-            df=dat.loc[dat2.index],
-            classes=cls_vector,
-            pheno_pos=phenoPos,
-            pheno_neg=phenoNeg,
-        )
-        # Plotting
-        if not self._noplot:
-            self._plotting(
-                rank_metric=dat2,
-                results=self.results,
-                graph_num=self.graph_num,
-                outdir=self.outdir,
-                figsize=self.figsize,
-                format=self.format,
-                pheno_pos=phenoPos,
-                pheno_neg=phenoNeg,
-            )
->>>>>>> 8229edcb
 
         self._logger.info(
             "Congratulations. GSEApy ran successfully.................\n")
@@ -831,7 +292,6 @@
 class Prerank(GSEAbase):
     """GSEA prerank tool"""
 
-<<<<<<< HEAD
     def __init__(self, rnk: Union[pd.DataFrame, pd.Series, str], 
                  gene_sets: Union[List[str], str, Dict[str, str]],
                  outdir: Optional[str] = None,
@@ -855,65 +315,21 @@
                                       threads=threads,
                                       verbose=verbose)
         self.rnk = rnk
-=======
-    def __init__(
-        self,
-        rnk,
-        gene_sets,
-        outdir="GSEA_prerank",
-        pheno_pos="Pos",
-        pheno_neg="Neg",
-        min_size=15,
-        max_size=500,
-        permutation_num=1000,
-        weighted_score_type=1,
-        ascending=False,
-        processes=1,
-        figsize=(6.5, 6),
-        format="pdf",
-        graph_num=20,
-        no_plot=False,
-        seed=None,
-        verbose=False,
-    ):
-        super(Prerank, self).__init__()
-        self.rnk = rnk
-        self.gene_sets = gene_sets
-        self.outdir = outdir
->>>>>>> 8229edcb
         self.pheno_pos = pheno_pos
         self.pheno_neg = pheno_neg
         self.min_size = min_size
         self.max_size = max_size
-<<<<<<< HEAD
         self.permutation_num = int(permutation_num) if int(
             permutation_num) > 0 else 0
         self.weight = weight
-=======
-        self.permutation_num = int(permutation_num) if int(permutation_num) > 0 else 0
-        self.weighted_score_type = weighted_score_type
->>>>>>> 8229edcb
         self.ascending = ascending
         self.figsize = figsize
         self.format = format
         self.graph_num = int(graph_num)
         self.seed = seed
-<<<<<<< HEAD
         self.ranking = None
         self._noplot = no_plot
         self.permutation_type = 'gene_set'
-=======
-        self.verbose = bool(verbose)
-        self.ranking = None
-        self.module = "prerank"
-        self._processes = processes
-        self._noplot = no_plot
-        # init logger
-        logfile = self.prepare_outdir()
-        self._logger = log_init(
-            outlog=logfile, log_level=logging.INFO if self.verbose else logging.WARNING
-        )
->>>>>>> 8229edcb
 
     def run(self):
         """GSEA prerank workflow"""
@@ -931,7 +347,6 @@
         gmt = self.load_gmt_only(gmt=self.gene_sets)
 
         self._logger.info(
-<<<<<<< HEAD
             "%04d gene_sets used for further statistical testing....." % len(gmt))
         self._logger.info(
             "Start to run GSEA...Might take a while..................")
@@ -955,49 +370,6 @@
         # Plotting
         if not self._noplot:
             self._plotting(rank_metric=dat2)
-=======
-            "%04d gene_sets used for further statistical testing....." % len(gmt)
-        )
-        self._logger.info("Start to run GSEA...Might take a while..................")
-        # compute ES, NES, pval, FDR, RES
-        gsea_results, hit_ind, rank_ES, subsets = gsea_compute(
-            data=dat2,
-            n=self.permutation_num,
-            gmt=gmt,
-            weighted_score_type=self.weighted_score_type,
-            permutation_type="gene_set",
-            method=None,
-            pheno_pos=self.pheno_pos,
-            pheno_neg=self.pheno_neg,
-            classes=None,
-            ascending=self.ascending,
-            processes=self._processes,
-            seed=self.seed,
-        )
-        self._logger.info("Start to generate gseapy reports, and produce figures...")
-        res_zip = zip(subsets, list(gsea_results), hit_ind, rank_ES)
-        self._save_results(
-            zipdata=res_zip,
-            outdir=self.outdir,
-            module=self.module,
-            gmt=gmt,
-            rank_metric=dat2,
-            permutation_type="gene_sets",
-        )
-
-        # Plotting
-        if not self._noplot:
-            self._plotting(
-                rank_metric=dat2,
-                results=self.results,
-                graph_num=self.graph_num,
-                outdir=self.outdir,
-                figsize=self.figsize,
-                format=self.format,
-                pheno_pos=self.pheno_pos,
-                pheno_neg=self.pheno_neg,
-            )
->>>>>>> 8229edcb
 
         self._logger.info(
             "Congratulations. GSEApy runs successfully................\n")
@@ -1009,7 +381,6 @@
 
 class SingleSampleGSEA(GSEAbase):
     """GSEA extension: single sample GSEA"""
-<<<<<<< HEAD
 
     def __init__(self, data, 
                  gene_sets: Union[List[str], str, Dict[str, str]],
@@ -1046,55 +417,6 @@
         self.ranking = None
         self._noplot = no_plot
         self.permutation_type = 'gene_set'
-=======
-
-    def __init__(
-        self,
-        data,
-        gene_sets,
-        outdir="GSEA_SingleSample",
-        sample_norm_method="rank",
-        min_size=15,
-        max_size=2000,
-        permutation_num=0,
-        weighted_score_type=0.25,
-        scale=True,
-        ascending=False,
-        processes=1,
-        figsize=(7, 6),
-        format="pdf",
-        graph_num=20,
-        no_plot=True,
-        seed=None,
-        verbose=False,
-    ):
-        super(SingleSampleGSEA, self).__init__()
-        self.data = data
-        self.gene_sets = gene_sets
-        self.outdir = outdir
-        self.sample_norm_method = sample_norm_method
-        self.weighted_score_type = weighted_score_type
-        self.scale = scale
-        self.min_size = min_size
-        self.max_size = max_size
-        self.permutation_num = int(permutation_num) if int(permutation_num) > 0 else 0
-        self.ascending = ascending
-        self.figsize = figsize
-        self.format = format
-        self.graph_num = int(graph_num)
-        self.seed = seed
-        self.verbose = bool(verbose)
-        self.ranking = None
-        self.module = "ssgsea"
-        self._processes = processes
-        self._noplot = no_plot
-        # init logger
-
-        logfile = self.prepare_outdir()
-        self._logger = log_init(
-            outlog=logfile, log_level=logging.INFO if self.verbose else logging.WARNING
-        )
->>>>>>> 8229edcb
 
     def corplot(self):
         """NES Correlation plot
@@ -1106,11 +428,7 @@
         TODO
         """
 
-<<<<<<< HEAD
     def load_data(self) -> pd.DataFrame:
-=======
-    def load_data(self):
->>>>>>> 8229edcb
         # load data
         exprs = self.data
         if isinstance(exprs, pd.DataFrame):
@@ -1118,14 +436,9 @@
             # handle dataframe with gene_name as index.
             self._logger.debug("Input data is a DataFrame with gene names")
             # handle index is not gene_names
-<<<<<<< HEAD
             if rank_metric.index.dtype != 'O':
                 rank_metric.set_index(
                     keys=rank_metric.columns[0], inplace=True)
-=======
-            if rank_metric.index.dtype != "O":
-                rank_metric.set_index(keys=rank_metric.columns[0], inplace=True)
->>>>>>> 8229edcb
 
             rank_metric = rank_metric.select_dtypes(include=[np.number])
         elif isinstance(exprs, pd.Series):
@@ -1138,7 +451,6 @@
             # GCT input format?
             if exprs.endswith("gct"):
                 rank_metric = pd.read_csv(
-<<<<<<< HEAD
                     exprs, skiprows=1, comment='#', index_col=0, sep="\t")
             else:
                 # just txt file like input
@@ -1148,23 +460,6 @@
                     # rnk file like input
                     rank_metric = pd.read_csv(exprs, header=None, comment='#',
                                               names=['sample1'], index_col=0, sep="\t")
-=======
-                    exprs, skiprows=1, comment="#", index_col=0, sep="\t"
-                )
-            else:
-                # just txt file like input
-                rank_metric = pd.read_csv(exprs, comment="#", index_col=0, sep="\t")
-                if rank_metric.shape[1] == 1:
-                    # rnk file like input
-                    rank_metric = pd.read_csv(
-                        exprs,
-                        header=None,
-                        comment="#",
-                        names=["sample1"],
-                        index_col=0,
-                        sep="\t",
-                    )
->>>>>>> 8229edcb
             # select numbers
             rank_metric = rank_metric.select_dtypes(include=[np.number])
         else:
@@ -1172,17 +467,9 @@
 
         if rank_metric.index.duplicated().sum() > 0:
             self._logger.warning(
-<<<<<<< HEAD
                 "Warning: dropping duplicated gene names, only keep the first values")
             rank_metric = rank_metric.loc[rank_metric.index.drop_duplicates(
                 keep='first')]
-=======
-                "Warning: dropping duplicated gene names, only keep the first values"
-            )
-            rank_metric = rank_metric.loc[
-                rank_metric.index.drop_duplicates(keep="first")
-            ]
->>>>>>> 8229edcb
             rank_metric = rank_metric.loc[rank_metric.index.dropna()]
         if rank_metric.isnull().any().sum() > 0:
             self._logger.warning(
@@ -1196,7 +483,6 @@
         see here: http://rowley.mit.edu/caw_web/ssGSEAProjection/ssGSEAProjection.Library.R
         """
 
-<<<<<<< HEAD
         if self.sample_norm_method == 'rank':
             data = dat.rank(axis=0, method='average', na_option='bottom')
             data = 10000*data / data.shape[0]
@@ -1212,22 +498,6 @@
         else:
             raise Exception("No supported method: %s" %
                             self.sample_norm_method)
-=======
-        if self.sample_norm_method == "rank":
-            data = dat.rank(axis=0, method="average", na_option="bottom")
-            data = 10000 * data / data.shape[0]
-        elif self.sample_norm_method == "log_rank":
-            data = dat.rank(axis=0, method="average", na_option="bottom")
-            data = log(10000 * data / data.shape[0] + exp(1))
-        elif self.sample_norm_method == "log":
-            dat[dat < 1] = 1
-            data = log(dat + exp(1))
-        elif self.sample_norm_method == "custom":
-            self._logger.info("Use custom rank metric for ssGSEA")
-            data = dat
-        else:
-            raise Exception("No supported method: %s" % self.sample_norm_method)
->>>>>>> 8229edcb
 
         return data
 
@@ -1242,7 +512,6 @@
         # filtering out gene sets and build gene sets dictionary
         gmt = self.load_gmt(gene_list=normdat.index.values, gmt=self.gene_sets)
         self._logger.info(
-<<<<<<< HEAD
             "%04d gene_sets used for further statistical testing....." % len(gmt))
         # start analysis
         self._logger.info(
@@ -1252,23 +521,6 @@
             self._logger.warning(
                 "run ssGSEA with permutation procedure, don't use the pval, fdr results for publication.")
         self.runSamplesPermu(df=normdat, gmt=gmt)
-=======
-            "%04d gene_sets used for further statistical testing....." % len(gmt)
-        )
-        # set cpu numbers
-        self._set_cores()
-        # start analysis
-        self._logger.info("Start to run ssGSEA...Might take a while................")
-        if self.permutation_num == 0:
-            # ssGSEA without permutation
-            self.runSamples(df=normdat, gmt=gmt)
-        else:
-            # run permutation procedure and calculate pvals, fdrs
-            self._logger.warning(
-                "run ssGSEA with permutation procedure, don't use these part of results for publication."
-            )
-            self.runSamplesPermu(df=normdat, gmt=gmt)
->>>>>>> 8229edcb
         # clean up all outputs if _outdir is None
         if self._outdir is None:
             self._tmpdir.cleanup()
@@ -1280,7 +532,6 @@
 
         assert self.min_size <= self.max_size
         mkdirs(self.outdir)
-<<<<<<< HEAD
         gsum = ssgsea_rs(df.index.to_list(),
                          df.values.tolist(),
                          gmt,
@@ -1356,189 +607,11 @@
                    index=False, float_format='%.6e')
         return
 
-=======
-        self.resultsOnSamples = OrderedDict()
-        outdir = self.outdir
-        # iter through each sample
-        for name, ser in df.iteritems():
-            self.outdir = os.path.join(outdir, str(name))
-            self._logger.info("Run Sample: %s " % name)
-            mkdirs(self.outdir)
-            # sort ranking values from high to low or reverse
-            dat2 = ser.sort_values(ascending=self.ascending)
-            # reset integer index, or caused unwanted problems
-            # df.reset_index(drop=True, inplace=True)
-
-            # compute ES, NES, pval, FDR, RES
-            gsea_results, hit_ind, rank_ES, subsets = gsea_compute(
-                data=dat2,
-                n=self.permutation_num,
-                gmt=gmt,
-                weighted_score_type=self.weighted_score_type,
-                permutation_type="gene_set",
-                method=None,
-                pheno_pos="",
-                pheno_neg="",
-                classes=None,
-                ascending=self.ascending,
-                processes=self._processes,
-                seed=self.seed,
-                single=True,
-                scale=self.scale,
-            )
-
-            # write file
-            res_zip = zip(subsets, list(gsea_results), hit_ind, rank_ES)
-            self._save_results(
-                zipdata=res_zip,
-                outdir=self.outdir,
-                module=self.module,
-                gmt=gmt,
-                rank_metric=dat2,
-                permutation_type="gene_sets",
-            )
-            self.resultsOnSamples[name] = self.res2d.es
-            # plotting
-            if self._noplot:
-                continue
-            self._logger.info("Plotting Sample: %s \n" % name)
-            self._plotting(
-                rank_metric=dat2,
-                results=self.results,
-                graph_num=self.graph_num,
-                outdir=self.outdir,
-                figsize=self.figsize,
-                format=self.format,
-            )
-
-        # save es, nes to file
-        self._save(outdir)
-
-        return
-
-    def runSamples(self, df, gmt=None):
-        """Single Sample GSEA workflow.
-        multiprocessing utility on samples.
-        """
-
-        # df.index.values are gene_names
-        # Save each sample results to odict
-        self.resultsOnSamples = OrderedDict()
-        outdir = self.outdir
-        # run ssgsea for gct expression matrix
-        # multi-threading
-        subsets = sorted(gmt.keys())
-        tempdat = []
-        tempes = []
-        names = []
-        rankings = []
-        # pool = Pool(processes=self._processes)
-        np.random.seed(self.seed)
-        random_state = np.random.randint(np.iinfo(np.int32).max, size=df.shape[1])
-        for name, ser in df.iteritems():
-            # prepare input
-            dat = ser.sort_values(ascending=self.ascending)
-            tempdat.append(dat)
-            rankings.append(dat)
-            names.append(name)
-
-        tempes = Parallel(n_jobs=self._processes)(
-            delayed(enrichment_score_tensor)(
-                dat.index.values,
-                dat.values,
-                gmt,
-                self.weighted_score_type,
-                self.permutation_num,
-                rs,
-                True,
-                self.scale,
-            )
-            for dat, rs in zip(tempdat, random_state)
-        )
-
-        # save results and plotting
-        for i, temp in enumerate(tempes):
-            name, rnk = names[i], rankings[i]
-            self._logger.info("Calculate Enrichment Score for Sample: %s " % name)
-            # es, esnull, hit_ind, RES = temp.get()
-            es, esnull, hit_ind, RES = temp
-            # create results subdir
-            self.outdir = os.path.join(outdir, str(name))
-            mkdirs(self.outdir)
-            # save results
-            self.resultsOnSamples[name] = pd.Series(data=es, index=subsets, name=name)
-            # plotting
-            if self._noplot:
-                continue
-            self._logger.info("Plotting Sample: %s \n" % name)
-            for i, term in enumerate(subsets):
-                term = term.replace("/", "_").replace(":", "_")
-                outfile = "{0}/{1}.{2}.{3}".format(
-                    self.outdir, term, self.module, self.format
-                )
-                gseaplot(
-                    rank_metric=rnk,
-                    term=term,
-                    hit_indices=hit_ind[i],
-                    nes=es[i],
-                    pval=1,
-                    fdr=1,
-                    RES=RES[i],
-                    pheno_pos="",
-                    pheno_neg="",
-                    figsize=self.figsize,
-                    ofname=outfile,
-                )
-        # save es, nes to file
-        self._save(outdir)
-
-        return
-
-    def _save(self, outdir):
-        """save es and stats"""
-        # save raw ES to one csv file
-        samplesRawES = pd.DataFrame(self.resultsOnSamples)
-        samplesRawES.index.name = "Term|ES"
-        # normalize enrichment scores by using the entire data set, as indicated
-        # by Barbie et al., 2009, online methods, pg. 2
-        samplesNES = samplesRawES / (
-            samplesRawES.values.max() - samplesRawES.values.min()
-        )
-        samplesNES = samplesNES.copy()
-        samplesNES.index.rename("Term|NES", inplace=True)
-        self.res2d = samplesNES
-        self._logger.info("Congratulations. GSEApy runs successfully................\n")
-        if self._outdir is None:
-            return
-        # write es
-        outESfile = os.path.join(outdir, "gseapy.samples.raw.es.txt")
-        with open(outESfile, "a") as f:
-            if self.scale:
-                f.write(
-                    "# scale the enrichment scores by number of genes in the gene sets\n"
-                )
-                f.write(
-                    "# this normalization has not effects on the final NES, "
-                    + "as indicated by Barbie et al., 2009, online methods, pg. 2\n"
-                )
-            else:
-                f.write("# raw enrichment scores of all data\n")
-                f.write("# no scale es by numbers of genes in the gene sets\n")
-            samplesRawES.to_csv(f, sep="\t")
-
-        outNESfile = os.path.join(outdir, "gseapy.samples.normalized.es.txt")
-        with open(outNESfile, "a") as f:
-            f.write("# normalize enrichment scores by using the entire data set\n")
-            f.write("# as indicated by Barbie et al., 2009, online methods, pg. 2\n")
-            samplesNES.to_csv(f, sep="\t")
-        return
->>>>>>> 8229edcb
 
 
 class Replot(GSEAbase):
     """To reproduce GSEA desktop output results."""
 
-<<<<<<< HEAD
     def __init__(self, 
                  indir: str, 
                  outdir: str='GSEApy_Replot', 
@@ -1551,37 +624,16 @@
         self.indir = indir
         self.outdir = outdir
         self.weight = weight
-=======
-    def __init__(
-        self,
-        indir,
-        outdir="GSEApy_Replot",
-        weighted_score_type=1,
-        min_size=3,
-        max_size=1000,
-        figsize=(6.5, 6),
-        format="pdf",
-        verbose=False,
-    ):
-        self.indir = indir
-        self.outdir = outdir
-        self.weighted_score_type = weighted_score_type
->>>>>>> 8229edcb
         self.min_size = min_size
         self.max_size = max_size
         self.figsize = figsize
         self.format = format
         self.verbose = bool(verbose)
-<<<<<<< HEAD
         self.module = 'replot'
-=======
-        self.module = "replot"
->>>>>>> 8229edcb
         self.gene_sets = None
         self.ascending = False
         # init logger
         mkdirs(self.outdir)
-<<<<<<< HEAD
         outlog = os.path.join(self.outdir, "gseapy.%s.%s.log" %
                               (self.module, "run"))
         self._logger = log_init(outlog=outlog,
@@ -1620,12 +672,6 @@
         return res
 
 
-=======
-        outlog = os.path.join(self.outdir, "gseapy.%s.%s.log" % (self.module, "run"))
-        self._logger = log_init(
-            outlog=outlog, log_level=logging.INFO if self.verbose else logging.WARNING
-        )
->>>>>>> 8229edcb
 
     def run(self):
         """main replot function"""
@@ -1633,15 +679,9 @@
 
         # parsing files.......
         try:
-<<<<<<< HEAD
             results_path = glob.glob(self.indir+'*/edb/results.edb')[0]
             rank_path = glob.glob(self.indir+'*/edb/*.rnk')[0]
             gene_set_path = glob.glob(self.indir+'*/edb/gene_sets.gmt')[0]
-=======
-            results_path = glob.glob(self.indir + "*/edb/results.edb")[0]
-            rank_path = glob.glob(self.indir + "*/edb/*.rnk")[0]
-            gene_set_path = glob.glob(self.indir + "*/edb/gene_sets.gmt")[0]
->>>>>>> 8229edcb
         except IndexError as e:
             raise Exception(
                 "Could not locate GSEA files in the given directory!")
@@ -1651,11 +691,7 @@
             pos, neg, classes = gsea_cls_parser(cls_path[0])
         else:
             # logic for prerank results
-<<<<<<< HEAD
             pos, neg = '', ''
-=======
-            pos, neg = "", ""
->>>>>>> 8229edcb
         # start reploting
         self.gene_sets = gene_set_path
         # obtain gene sets
@@ -1666,17 +702,12 @@
         gene_list = rank_metric.index.values
         # extract each enriment term in the results.edb files and plot.
 
-<<<<<<< HEAD
         database = self.gsea_edb_parser(results_path)
-=======
-        database = gsea_edb_parser(results_path)
->>>>>>> 8229edcb
         for enrich_term, data in database.items():
             # extract statistical resutls from results.edb file
             hit_ind, nes, pval, fdr = data
             gene_set = gene_set_dict.get(enrich_term)
             # calculate enrichment score
-<<<<<<< HEAD
             RES = self.enrichment_score(gene_list=gene_list,
                                         correl_vector=correl_vector,
                                         gene_set=gene_set,
@@ -1692,341 +723,4 @@
                      figsize=self.figsize, ofname=outfile)
 
         self._logger.info(
-            "Congratulations! Your plots have been reproduced successfully!\n")
-=======
-            RES = enrichment_score(
-                gene_list=gene_list,
-                correl_vector=correl_vector,
-                gene_set=gene_set,
-                weighted_score_type=self.weighted_score_type,
-                nperm=0,
-            )[-1]
-            # plotting
-            term = enrich_term.replace("/", "_").replace(":", "_")
-            outfile = "{0}/{1}.{2}.{3}".format(
-                self.outdir, term, self.module, self.format
-            )
-            gseaplot(
-                rank_metric=rank_metric,
-                term=enrich_term,
-                hit_indices=hit_ind,
-                nes=nes,
-                pval=pval,
-                fdr=fdr,
-                RES=RES,
-                pheno_pos=pos,
-                pheno_neg=neg,
-                figsize=self.figsize,
-                ofname=outfile,
-            )
-
-        self._logger.info(
-            "Congratulations! Your plots have been reproduced successfully!\n"
-        )
-
-
-def gsea(
-    data,
-    gene_sets,
-    cls,
-    outdir="GSEA_",
-    min_size=15,
-    max_size=500,
-    permutation_num=1000,
-    weighted_score_type=1,
-    permutation_type="gene_set",
-    method="log2_ratio_of_classes",
-    ascending=False,
-    processes=1,
-    figsize=(6.5, 6),
-    format="pdf",
-    graph_num=20,
-    no_plot=False,
-    seed=None,
-    verbose=False,
-):
-    """Run Gene Set Enrichment Analysis.
-
-    :param data: Gene expression data table, Pandas DataFrame, gct file.
-    :param gene_sets: Enrichr Library name or .gmt gene sets file or dict of gene sets. Same input with GSEA.
-    :param cls: A list or a .cls file format required for GSEA.
-    :param str outdir: Results output directory.
-    :param int permutation_num: Number of permutations for significance computation. Default: 1000.
-    :param str permutation_type: Permutation type, "phenotype" for phenotypes, "gene_set" for genes.
-    :param int min_size: Minimum allowed number of genes from gene set also the data set. Default: 15.
-    :param int max_size: Maximum allowed number of genes from gene set also the data set. Default: 500.
-    :param float weighted_score_type: Refer to :func:`algorithm.enrichment_score`. Default:1.
-    :param method:  The method used to calculate a correlation or ranking. Default: 'log2_ratio_of_classes'.
-                   Others methods are:
-
-                   1. 'signal_to_noise'
-
-                      You must have at least three samples for each phenotype to use this metric.
-                      The larger the signal-to-noise ratio, the larger the differences of the means (scaled by the standard deviations);
-                      that is, the more distinct the gene expression is in each phenotype and the more the gene acts as a “class marker.”
-
-                   2. 't_test'
-
-                      Uses the difference of means scaled by the standard deviation and number of samples.
-                      Note: You must have at least three samples for each phenotype to use this metric.
-                      The larger the tTest ratio, the more distinct the gene expression is in each phenotype
-                      and the more the gene acts as a “class marker.”
-
-                   3. 'ratio_of_classes' (also referred to as fold change).
-
-                      Uses the ratio of class means to calculate fold change for natural scale data.
-
-                   4. 'diff_of_classes'
-
-
-                      Uses the difference of class means to calculate fold change for nature scale data
-
-
-                   5. 'log2_ratio_of_classes'
-
-                      Uses the log2 ratio of class means to calculate fold change for natural scale data.
-                      This is the recommended statistic for calculating fold change for log scale data.
-
-
-    :param bool ascending: Sorting order of rankings. Default: False.
-    :param int processes: Number of Processes you are going to use. Default: 1.
-    :param list figsize: Matplotlib figsize, accept a tuple or list, e.g. [width,height]. Default: [6.5,6].
-    :param str format: Matplotlib figure format. Default: 'pdf'.
-    :param int graph_num: Plot graphs for top sets of each phenotype.
-    :param bool no_plot: If equals to True, no figure will be drawn. Default: False.
-    :param seed: Random seed. expect an integer. Default:None.
-    :param bool verbose: Bool, increase output verbosity, print out progress of your job, Default: False.
-
-    :return: Return a GSEA obj. All results store to a dictionary, obj.results,
-             where contains::
-
-                 | {es: enrichment score,
-                 |  nes: normalized enrichment score,
-                 |  p: P-value,
-                 |  fdr: FDR,
-                 |  size: gene set size,
-                 |  matched_size: genes matched to the data,
-                 |  genes: gene names from the data set
-                 |  ledge_genes: leading edge genes}
-
-
-    """
-    gs = GSEA(
-        data,
-        gene_sets,
-        cls,
-        outdir,
-        min_size,
-        max_size,
-        permutation_num,
-        weighted_score_type,
-        permutation_type,
-        method,
-        ascending,
-        processes,
-        figsize,
-        format,
-        graph_num,
-        no_plot,
-        seed,
-        verbose,
-    )
-    gs.run()
-
-    return gs
-
-
-def ssgsea(
-    data,
-    gene_sets,
-    outdir="ssGSEA_",
-    sample_norm_method="rank",
-    min_size=15,
-    max_size=2000,
-    permutation_num=0,
-    weighted_score_type=0.25,
-    scale=True,
-    ascending=False,
-    processes=1,
-    figsize=(7, 6),
-    format="pdf",
-    graph_num=20,
-    no_plot=True,
-    seed=None,
-    verbose=False,
-):
-    """Run Gene Set Enrichment Analysis with single sample GSEA tool
-
-    :param data: Expression table, pd.Series, pd.DataFrame, GCT file, or .rnk file format.
-    :param gene_sets: Enrichr Library name or .gmt gene sets file or dict of gene sets. Same input with GSEA.
-    :param outdir: Results output directory.
-    :param str sample_norm_method: "Sample normalization method. Choose from {'rank', 'log', 'log_rank'}. Default: rank.
-
-               1. 'rank': Rank your expression data, and transform by 10000*rank_dat/gene_numbers
-               2. 'log' : Do not rank, but transform data by log(data + exp(1)), while data = data[data<1] =1.
-               3. 'log_rank': Rank your expression data, and transform by log(10000*rank_dat/gene_numbers+ exp(1))
-               4. 'custom': Do nothing, and use your own rank value to calculate enrichment score.
-
-    see here: https://github.com/GSEA-MSigDB/ssGSEAProjection-gpmodule/blob/master/src/ssGSEAProjection.Library.R, line 86
-
-    :param int min_size: Minimum allowed number of genes from gene set also the data set. Default: 15.
-    :param int max_size: Maximum allowed number of genes from gene set also the data set. Default: 2000.
-    :param int permutation_num: Number of permutations for significance computation. Default: 0.
-    :param str weighted_score_type: Refer to :func:`algorithm.enrichment_score`. Default:0.25.
-    :param bool scale: If True, normalize the scores by number of genes in the gene sets.
-    :param bool ascending: Sorting order of rankings. Default: False.
-    :param int processes: Number of Processes you are going to use. Default: 1.
-    :param list figsize: Matplotlib figsize, accept a tuple or list, e.g. [width,height]. Default: [7,6].
-    :param str format: Matplotlib figure format. Default: 'pdf'.
-    :param int graph_num: Plot graphs for top sets of each phenotype.
-    :param bool no_plot: If equals to True, no figure will be drawn. Default: False.
-    :param seed: Random seed. expect an integer. Default:None.
-    :param bool verbose: Bool, increase output verbosity, print out progress of your job, Default: False.
-
-    :return: Return a ssGSEA obj.
-             All results store to  a dictionary, access enrichment score by obj.resultsOnSamples,
-             and normalized enrichment score by obj.res2d.
-             if permutation_num > 0, additional results contain::
-
-                 | {es: enrichment score,
-                 |  nes: normalized enrichment score,
-                 |  p: P-value,
-                 |  fdr: FDR,
-                 |  size: gene set size,
-                 |  matched_size: genes matched to the data,
-                 |  genes: gene names from the data set
-                 |  ledge_genes: leading edge genes, if permutation_num >0}
-
-
-    """
-
-    ss = SingleSampleGSEA(
-        data,
-        gene_sets,
-        outdir,
-        sample_norm_method,
-        min_size,
-        max_size,
-        permutation_num,
-        weighted_score_type,
-        scale,
-        ascending,
-        processes,
-        figsize,
-        format,
-        graph_num,
-        no_plot,
-        seed,
-        verbose,
-    )
-    ss.run()
-    return ss
-
-
-def prerank(
-    rnk,
-    gene_sets,
-    outdir="GSEA_Prerank",
-    pheno_pos="Pos",
-    pheno_neg="Neg",
-    min_size=15,
-    max_size=500,
-    permutation_num=1000,
-    weighted_score_type=1,
-    ascending=False,
-    processes=1,
-    figsize=(6.5, 6),
-    format="pdf",
-    graph_num=20,
-    no_plot=False,
-    seed=None,
-    verbose=False,
-):
-    """Run Gene Set Enrichment Analysis with pre-ranked correlation defined by user.
-
-    :param rnk: pre-ranked correlation table or pandas DataFrame. Same input with ``GSEA`` .rnk file.
-    :param gene_sets: Enrichr Library name or .gmt gene sets file or dict of gene sets. Same input with GSEA.
-    :param outdir: results output directory.
-    :param int permutation_num: Number of permutations for significance computation. Default: 1000.
-    :param int min_size: Minimum allowed number of genes from gene set also the data set. Default: 15.
-    :param int max_size: Maximum allowed number of genes from gene set also the data set. Defaults: 500.
-    :param str weighted_score_type: Refer to :func:`algorithm.enrichment_score`. Default:1.
-    :param bool ascending: Sorting order of rankings. Default: False.
-    :param int processes: Number of Processes you are going to use. Default: 1.
-    :param list figsize: Matplotlib figsize, accept a tuple or list, e.g. [width,height]. Default: [6.5,6].
-    :param str format: Matplotlib figure format. Default: 'pdf'.
-    :param int graph_num: Plot graphs for top sets of each phenotype.
-    :param bool no_plot: If equals to True, no figure will be drawn. Default: False.
-    :param seed: Random seed. expect an integer. Default:None.
-    :param bool verbose: Bool, increase output verbosity, print out progress of your job, Default: False.
-
-    :return: Return a Prerank obj. All results store to  a dictionary, obj.results,
-             where contains::
-
-                 | {es: enrichment score,
-                 |  nes: normalized enrichment score,
-                 |  p: P-value,
-                 |  fdr: FDR,
-                 |  size: gene set size,
-                 |  matched_size: genes matched to the data,
-                 |  genes: gene names from the data set
-                 |  ledge_genes: leading edge genes}
-
-
-    """
-    pre = Prerank(
-        rnk,
-        gene_sets,
-        outdir,
-        pheno_pos,
-        pheno_neg,
-        min_size,
-        max_size,
-        permutation_num,
-        weighted_score_type,
-        ascending,
-        processes,
-        figsize,
-        format,
-        graph_num,
-        no_plot,
-        seed,
-        verbose,
-    )
-    pre.run()
-    return pre
-
-
-def replot(
-    indir,
-    outdir="GSEA_Replot",
-    weighted_score_type=1,
-    min_size=3,
-    max_size=1000,
-    figsize=(6.5, 6),
-    format="pdf",
-    verbose=False,
-):
-    """The main function to reproduce GSEA desktop outputs.
-
-    :param indir: GSEA desktop results directory. In the sub folder, you must contain edb file folder.
-    :param outdir: Output directory.
-    :param float weighted_score_type: weighted score type. choose from {0,1,1.5,2}. Default: 1.
-    :param list figsize: Matplotlib output figure figsize. Default: [6.5,6].
-    :param str format: Matplotlib output figure format. Default: 'pdf'.
-    :param int min_size: Min size of input genes presented in Gene Sets. Default: 3.
-    :param int max_size: Max size of input genes presented in Gene Sets. Default: 5000.
-                     You are not encouraged to use min_size, or max_size argument in :func:`replot` function.
-                     Because gmt file has already been filtered.
-    :param verbose: Bool, increase output verbosity, print out progress of your job, Default: False.
-
-    :return: Generate new figures with selected figure format. Default: 'pdf'.
-
-    """
-    rep = Replot(
-        indir, outdir, weighted_score_type, min_size, max_size, figsize, format, verbose
-    )
-    rep.run()
-
-    return
->>>>>>> 8229edcb
+            "Congratulations! Your plots have been reproduced successfully!\n")
--- conflicted
+++ resolved
@@ -11,12 +11,8 @@
 # or args = argparser.parse_args() will throw bugs!!!
 
 
-<<<<<<< HEAD
-__version__ = "0.10.7"
-
-=======
 __version__ = '0.10.8'
->>>>>>> 0b21c914
+
 
 def main():
     """The Main function/pipeline for GSEApy."""

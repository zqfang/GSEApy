--- conflicted
+++ resolved
@@ -442,29 +442,6 @@
 
 
     :param organism: Enrichr supported organism. Select from (human, mouse, yeast, fly, fish, worm).
-<<<<<<< HEAD
-                     see here for details: https://amp.pharm.mssm.edu/modEnrichr
-    :param description: name of analysis. Optional.
-    :param outdir: Output file directory
-    :param float cutoff: Show enriched terms which Adjusted P-value < cutoff. 
-                         Only affects the output figure. Default: 0.05
-    :param int background: BioMart dataset name for retrieving background gene information.
-                           This argument only works when gene_sets input is a gmt file or python dict.
-                           You could also specify a number by yourself, e.g. total expressed genes number.
-                           In this case, you will skip retrieving background infos from biomart.
-    
-    Use the code below to see valid background dataset names from BioMart.
-    Here are example code::
-    >>> from gseapy.parser import Biomart 
-    >>> bm = Biomart(verbose=False, host="asia.ensembl.org")
-    >>> ## view validated marts
-    >>> marts = bm.get_marts()
-    >>> ## view validated dataset
-    >>> datasets = bm.get_datasets(mart='ENSEMBL_MART_ENSEMBL')
-
-    :param str format: Output figure format supported by matplotlib,('pdf','png','eps'...). Default: 'pdf'.
-    :param list figsize: Matplotlib figsize, accept a tuple or list, e.g. (width,height). Default: (6.5,6).
-=======
                      This argument only affects the Enrichr library names you've chosen.
                      No any affects to gmt or dict input of `gene_sets`.
 
@@ -500,7 +477,6 @@
                      Only affects the output figure, not the final output file. Default: 0.05
     :param format:  Output figure format supported by matplotlib,('pdf','png','eps'...). Default: 'pdf'.
     :param figsize: Matplotlib figsize, accept a tuple or list, e.g. (width,height). Default: (6.5,6).
->>>>>>> a35277fd
     :param bool no_plot: If equals to True, no figure will be drawn. Default: False.
     :param bool verbose: Increase output verbosity, print out progress of your job, Default: False.
 

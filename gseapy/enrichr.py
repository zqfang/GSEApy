#!/usr/bin/env python
# -*- coding: utf-8 -*-
# see: http://amp.pharm.mssm.edu/Enrichr/help#api for API docs

<<<<<<< HEAD
import sys, json, os, logging
import requests
import pandas as pd
from io import StringIO
=======
import json
import logging
import os
import sys
>>>>>>> 8229edcb
from collections import OrderedDict
from io import StringIO
from tempfile import TemporaryDirectory
from time import sleep
from typing import Dict, Iterable, List, Optional, Tuple, Union

import pandas as pd
import requests
from numpy import isscalar
from pkg_resources import resource_filename

from gseapy.parser import Biomart
from gseapy.plot import barplot
from gseapy.stats import calc_pvalues, multiple_testing_correction
<<<<<<< HEAD
from typing import Tuple, Union, List, Dict, Iterable, Optional, AnyStr, Set, Any
=======
from gseapy.utils import *

>>>>>>> 8229edcb

class Enrichr(object):
    """Enrichr API"""

    def __init__(
        self,
        gene_list: Iterable[str],
        gene_sets: Union[List[str], str, Dict[str, str]],
        organism: str = "human",
        descriptions: Optional[str] = "",
        outdir: Optional[str] = "Enrichr",
        cutoff: float = 0.05,
        background: Union[List[str], int, str] = "hsapiens_gene_ensembl",
        format: str = "pdf",
        figsize: Tuple[float, float] = (6.5, 6),
        top_term: int = 10,
        no_plot: bool = False,
        verbose: bool = False,
    ):

        self.gene_list = gene_list
        self.gene_sets = gene_sets
        self.descriptions = str(descriptions)
        self.outdir = outdir
        self.cutoff = cutoff
        self.format = format
        self.figsize = figsize
        self.__top_term = int(top_term)
        self.__no_plot = no_plot
        self.verbose = bool(verbose)
        self.module = "enrichr"
        self.res2d = None
        self.background = background
        self._bg = None
        self.organism = organism
        self._organism = None
        self.ENRICHR_URL = "http://maayanlab.cloud"
        # init logger
        logfile = self.prepare_outdir()
        self._logger = log_init(
            outlog=logfile, log_level=logging.INFO if self.verbose else logging.WARNING
        )

    def prepare_outdir(self):
        """create temp directory."""
        self._outdir = self.outdir
        if self._outdir is None:
            self._tmpdir = TemporaryDirectory()
            self.outdir = self._tmpdir.name
        elif isinstance(self.outdir, str):
            mkdirs(self.outdir)
        else:
            raise Exception("Error parsing outdir: %s" % type(self.outdir))

        # handle gene_sets
        logfile = os.path.join(
            self.outdir, "gseapy.%s.%s.log" % (self.module, self.descriptions)
        )
        return logfile

    def __parse_gmt(self, g: str):
        with open(g) as genesets:
            g_dict = {
                line.strip().split("\t")[0]: line.strip().split("\t")[2:]
                for line in genesets.readlines()
            }
        return g_dict

    def __gmt2dict(self, gene_sets: List[str]) -> List[Dict[str, List[str]]]:
        """helper function, only convert gmt to dict and keep strings"""
        gss = []
        for g in gene_sets:
            # only convert gmt to dict. local mode
            if isinstance(g, str) and g.lower().endswith(".gmt"):
                if os.path.exists(g):
                    self._logger.info("User Defined gene sets is given: %s" % g)
                    gss.append(self.__parse_gmt(g))
                else:
                    self._logger.warning("User Defined gene sets is not found: %s" % g)
            else:
                gss.append(g)

        return gss

    def parse_genesets(self):
        """parse gene_sets input file type"""

        gss = []
        if isinstance(self.gene_sets, list):
            gss = self.__gmt2dict(self.gene_sets)

        elif isinstance(self.gene_sets, str):
            gss = [g.strip() for g in self.gene_sets.strip().split(",")]
            gss = self.__gmt2dict(gss)

        elif isinstance(self.gene_sets, dict):
            gss = [self.gene_sets]
        else:
            raise Exception(
                "Error parsing enrichr libraries, please provided corrected one"
            )

        # now, gss[LIST] contains dict or strings.
        if len(gss) < 1:
            raise Exception("No GeneSets are valid !!! Check your gene_sets input.")
        gss_exist = []
        enrichr_library = []
        # if all local gmts (local mode), skip connect to enrichr server
        if not all([isinstance(g, dict) for g in gss]):
            enrichr_library = self.get_libraries()

        # check enrichr libraries are valid

        for g in gss:
            if isinstance(g, dict):
                gss_exist.append(g)
                continue
            if isinstance(g, str):
                if g in enrichr_library:
                    gss_exist.append(g)
                else:
                    self._logger.warning("Enrichr library not found: %s" % g)

        return gss_exist

    def parse_genelists(self) -> str:
        """parse gene list"""
        if isinstance(self.gene_list, list):
            genes = self.gene_list
        elif isinstance(self.gene_list, pd.DataFrame):
            # input type is bed file
            if self.gene_list.shape[1] >= 3:
                genes = (
                    self.gene_list.iloc[:, :3]
                    .apply(lambda x: "\t".join([str(i) for i in x]), axis=1)
                    .tolist()
                )
            # input type with weight values
            elif self.gene_list.shape[1] == 2:
                genes = self.gene_list.apply(
                    lambda x: ",".join([str(i) for i in x]), axis=1
                ).tolist()
            else:
                genes = self.gene_list.squeeze().tolist()
        elif isinstance(self.gene_list, pd.Series):
            genes = self.gene_list.squeeze().tolist()
        else:
            # get gene lists or bed file, or gene list with weighted values.
            genes = []
            with open(self.gene_list) as f:
                for gene in f:
                    genes.append(gene.strip())

        self._isezid = all(map(self._is_entrez_id, genes))
        if self._isezid:
            self._gls = set(map(int, genes))
        else:
            self._gls = genes

        return "\n".join(genes)

<<<<<<< HEAD
    def send_genes(self, gene_list, url) -> AnyStr:
        """ send gene list to enrichr server"""
        payload = {
          'list': (None, gene_list),
          'description': (None, self.descriptions)
           }
=======
    def send_genes(self, gene_list, url):
        """send gene list to enrichr server"""
        payload = {"list": (None, gene_list), "description": (None, self.descriptions)}
>>>>>>> 8229edcb
        # response
        response = requests.post(url, files=payload, verify=True)
        if not response.ok:
            raise Exception("Error analyzing gene list")
        sleep(1)
        job_id = json.loads(response.text)

        return job_id

<<<<<<< HEAD
    def check_genes(self, gene_list: List[str], usr_list_id: str):
        '''
=======
    def check_genes(self, gene_list, usr_list_id):
        """
>>>>>>> 8229edcb
        Compare the genes sent and received to get successfully recognized genes
        """
        response = requests.get(
            "%s/%s/view?userListId=%s"
            % (self.ENRICHR_URL, self._organism, usr_list_id),
            verify=True,
        )
        if not response.ok:
            raise Exception("Error getting gene list back")
        returnedL = json.loads(response.text)["genes"]
        returnedN = sum([1 for gene in gene_list if gene in returnedL])
        self._logger.info(
            "{} genes successfully recognized by Enrichr".format(returnedN)
        )

    def get_results(self, gene_list: List[str]) -> Tuple[AnyStr, pd.DataFrame]:
        """Enrichr API"""
        ADDLIST_URL = "%s/%s/addList" % (self.ENRICHR_URL, self._organism)
        job_id = self.send_genes(gene_list, ADDLIST_URL)
        user_list_id = job_id["userListId"]

        RESULTS_URL = "%s/%s/export" % (self.ENRICHR_URL, self._organism)
        query_string = "?userListId=%s&filename=%s&backgroundType=%s"
        # set max retries num =5
        s = retry(num=5)
        filename = "%s.%s.reports" % (self._gs, self.descriptions)
        url = RESULTS_URL + query_string % (user_list_id, filename, self._gs)
        response = s.get(url, stream=True)
        response.encoding = "utf-8"
        if not response.ok:
            self._logger.error("Error fetching enrichment results: %s" % self._gs)

        try:
            res = pd.read_csv(StringIO(response.text), sep="\t")
        except pd.errors.ParserError as e:
            RESULTS_URL = "%s/Enrichr/enrich" % self.ENRICHR_URL
            query_string = "?userListId=%s&backgroundType=%s"
            url = RESULTS_URL + query_string % (user_list_id, self._gs)
            response = s.get(url)
            if not response.ok:
                self._logger.error("Error fetching enrichment results: %s" % self._gs)
            data = json.loads(response.text)
            colnames = [
                "Rank",
                "Term",
                "P-value",
                "Z-score",
                "Combined Score",
                "Genes",
                "Adjusted P-value",
                "Old P-value",
                "Old adjusted P-value",
            ]
            res = pd.DataFrame(data[self._gs], columns=colnames)
            res["Genes"] = res["Genes"].apply(";".join)

<<<<<<< HEAD
        return job_id['shortId'], res
=======
        return [job_id["shortId"], res]
>>>>>>> 8229edcb

    def _is_entrez_id(self, idx: Union[int, str]) -> bool:
        try:
            int(idx)
            return True
        except:
            return False
<<<<<<< HEAD
    
    def get_libraries(self) -> List[str]:
        """return active enrichr library name. Official API """
=======

    def get_libraries(self):
        """return active enrichr library name. Official API"""
>>>>>>> 8229edcb

        lib_url = "%s/%s/datasetStatistics" % (self.ENRICHR_URL, self._organism)
        response = requests.get(lib_url, verify=True)
        if not response.ok:
            raise Exception("Error getting the Enrichr libraries")
        libs_json = json.loads(response.text)
        libs = [lib["libraryName"] for lib in libs_json["statistics"]]

        return sorted(libs)

    def get_background(self) -> Set[str]:
        """get background gene"""

        # input is a file
        if os.path.isfile(self.background):
            with open(self.background) as b:
                bg2 = b.readlines()
            bg = [g.strip() for g in bg2]
            return set(bg)

        # package included data
        DB_FILE = resource_filename(
            "gseapy", "data/{}.background.genes.txt".format(self.background)
        )
        if os.path.exists(DB_FILE):
            df = pd.read_csv(DB_FILE, sep="\t")
        else:
            # background is a biomart database name
            self._logger.warning(
                "Downloading %s for the first time. It might take a couple of miniutes."
                % self.background
            )
            bm = Biomart()
            df = bm.query(dataset=self.background)
            df.dropna(subset=["go_id"], inplace=True)
        self._logger.info(
            "Using all annotated genes with GO_ID as background: %s" % self.background
        )
        df.dropna(subset=["entrezgene_id"], inplace=True)
        # input id type: entrez or gene_name
        if self._isezid:
            bg = df["entrezgene_id"].astype(int)
        else:
            bg = df["external_gene_name"]

        return set(bg)

    def set_organism(self):
        """Select Enrichr organism from below:

        Human & Mouse, H. sapiens & M. musculus
        Fly, D. melanogaster
        Yeast, S. cerevisiae
        Worm, C. elegans
        Fish, D. rerio

        """

        default = [
            "human",
            "mouse",
            "hs",
            "mm",
            "homo sapiens",
            "mus musculus",
            "h. sapiens",
            "m. musculus",
        ]

        if self.organism.lower() in default:
            self._organism = "Enrichr"
            return

        organism = {
            "Fly": ["fly", "d. melanogaster", "drosophila melanogaster"],
            "Yeast": ["yeast", "s. cerevisiae", "saccharomyces cerevisiae"],
            "Worm": ["worm", "c. elegans", "caenorhabditis elegans", "nematode"],
            "Fish": ["fish", "d. rerio", "danio rerio", "zebrafish"],
        }

        for k, v in organism.items():
            if self.organism.lower() in v:
                self._organism = k + "Enrichr"
                return

        if self._organism is None:
            raise Exception("No supported organism found !!!")

        ENRICHR_SERVER = "%s/%s" % (self.ENRICHR_URL, self._organism)

        if requests.get(ENRICHR_SERVER, verify=True).ok:
            return

        # self.ENRICHR_URL = 'http://amp.pharm.mssm.edu'
        ENRICHR_SERVER = "%s/%s" % (self.ENRICHR_URL, self._organism)

        if requests.get(ENRICHR_SERVER, verify=True).ok:
            return
        else:
            raise Exception("Please check Enrichr URL is OK: %s" % self.ENRICHR_URL)

        return

    def filter_gmt(self, gmt, background):
        """the gmt values should be filtered only for genes that exist in background
        this substantially affect the significance of the test, the hypergeometric distribution.

        :param gmt: a dict of gene sets.
        :param background: list, set, or tuple. A list of custom backgound genes.
        """
        gmt2 = {}
        for term, genes in gmt.items():
            # If value satisfies the condition, then store it in new_dict
            newgenes = [g for g in genes if g in background]
            if len(newgenes) > 0:
                gmt2[term] = newgenes
        return gmt2

    def enrich(self, gmt: Dict[str, List[str]]):
        """use local mode

        p = p-value computed using the Fisher exact test (Hypergeometric test)

        Not implemented here:

            combine score = log(p)·z

        see here: http://amp.pharm.mssm.edu/Enrichr/help#background&q=4

        columns contain:

            Term Overlap P-value Adjusted_P-value Genes

        """
        if isscalar(self.background):
            if isinstance(self.background, int) or self.background.isdigit():
                self._bg = int(self.background)
            elif isinstance(self.background, str):
                # self.background = set(reduce(lambda x,y: x+y, gmt.values(),[]))
                self._bg = self.get_background()
                self._logger.info("Background: found %s genes" % (len(self._bg)))
            else:
                raise Exception("Unsupported background data type")
        else:
            # handle array object: nd.array, list, tuple, set, Series
            try:
                it = iter(self.background)
                self._bg = set(self.background)
            except TypeError:
                self._logger.error("Unsupported background data type")
        # statistical testing
        hgtest = list(calc_pvalues(query=self._gls, gene_sets=gmt, background=self._bg))
        if len(hgtest) > 0:
            terms, pvals, oddr, olsz, gsetsz, genes = hgtest
            fdrs, rej = multiple_testing_correction(
                ps=pvals, alpha=self.cutoff, method="benjamini-hochberg"
            )
            # save to a dataframe
            odict = OrderedDict()
            odict["Term"] = terms
            odict["Overlap"] = list(map(lambda h, g: "%s/%s" % (h, g), olsz, gsetsz))
            odict["P-value"] = pvals
            odict["Adjusted P-value"] = fdrs
            odict["Odds Ratio"] = oddr
            # odict['Reject (FDR< %s)'%self.cutoff ] = rej
            odict["Genes"] = [";".join(g) for g in genes]
            res = pd.DataFrame(odict)
            return res
        return

    def run(self):
        """run enrichr for one sample gene list but multi-libraries"""

        # read input file
        genes_list = self.parse_genelists()

        self._logger.info("Connecting to Enrichr Server to get latest library names")
        gss = self.parse_genesets()
        if len(gss) < 1:
<<<<<<< HEAD
            self._logger.error("None of your input gene set matched ! %s"%self.gene_sets)
            self._logger.error("Hint: Current organism = %s, is this correct?\n"%self.organism +\
                               "Hint: use get_library_name() to view full list of supported names.")
            raise LookupError("Not validated Enrichr library ! Please provide correct organism and library name!")
        self.results = []
=======
            self._logger.error(
                "None of your input gene set matched ! %s" % self.gene_sets
            )
            self._logger.error(
                "Hint: Current organism = %s, is this correct?\n" % self.organism
                + "Hint: use get_library_name() to view full list of supported names."
            )
            raise LookupError(
                "Not validated Enrichr library ! Please provide correct organism and library name!"
            )
        self.results = pd.DataFrame()
>>>>>>> 8229edcb

        for g in gss:
            if isinstance(g, dict):
                ## local mode
                res = self.enrich(g)
                shortID, self._gs = str(id(g)), "CUSTOM%s" % id(g)
                if res is None:
                    self._logger.info(
                        "No hits return, for gene set: Custom%s" % shortID
                    )
                    continue
            else:
                ## online mode
                self._gs = str(g)
                self._logger.debug("Start Enrichr using library: %s" % (self._gs))
                self._logger.info(
                    "Analysis name: %s, Enrichr Library: %s"
                    % (self.descriptions, self._gs)
                )
                shortID, res = self.get_results(genes_list)
                # Remember gene set library used
            res.insert(0, "Gene_set", self._gs)
            # Append to master dataframe
            self.results.append(res)
            self.res2d = res
            if self._outdir is None:
                continue
            self._logger.info("Save file of enrichment results: Job Id:" + str(shortID))
            outfile = "%s/%s.%s.%s.reports.txt" % (
                self.outdir,
                self._gs,
                self.organism,
                self.module,
            )
            self.res2d.to_csv(outfile, index=False, encoding="utf-8", sep="\t")
            # plotting
            if not self.__no_plot:
<<<<<<< HEAD
                msg = barplot(df=res, cutoff=self.cutoff, figsize=self.figsize,
                              top_term=self.__top_term, color='salmon',
                              title=self._gs,
                              ofname=outfile.replace("txt", self.format))
                if msg is not None : self._logger.warning(msg)
            self._logger.info('Done.\n')
        self.results = pd.concat(self.results, ignore_index=True)
=======
                msg = barplot(
                    df=res,
                    cutoff=self.cutoff,
                    figsize=self.figsize,
                    top_term=self.__top_term,
                    color="salmon",
                    title=self._gs,
                    ofname=outfile.replace("txt", self.format),
                )
                if msg is not None:
                    self._logger.warning(msg)
            self._logger.info("Done.\n")
>>>>>>> 8229edcb
        # clean up tmpdir
        if self._outdir is None:
            self._tmpdir.cleanup()

        return

<<<<<<< HEAD
=======

def enrichr(
    gene_list,
    gene_sets,
    organism="human",
    description="",
    outdir="Enrichr",
    background="hsapiens_gene_ensembl",
    cutoff=0.05,
    format="pdf",
    figsize=(8, 6),
    top_term=10,
    no_plot=False,
    verbose=False,
):
    """Enrichr API.

    :param gene_list: str, list, tuple, series, dataframe. Also support input txt file with one gene id per row.
                      The input `identifier` should be the same type to `gene_sets`.

    :param gene_sets: str, list, tuple of Enrichr Library name(s).
                      or custom defined gene_sets (dict, or gmt file).

                      Examples:

                      Input Enrichr Libraries (https://maayanlab.cloud/Enrichr/#stats):
                        str: 'KEGG_2016'
                        list: ['KEGG_2016','KEGG_2013']
                        Use comma to separate each other, e.g. "KEGG_2016,huMAP,GO_Biological_Process_2018"

                      Input custom files:
                        dict: gene_sets={'A':['gene1', 'gene2',...],
                                        'B':['gene2', 'gene4',...], ...}
                        gmt: "genes.gmt"

                      see also the online docs:
                      https://gseapy.readthedocs.io/en/latest/gseapy_example.html#2.-Enrichr-Example


    :param organism: Enrichr supported organism. Select from (human, mouse, yeast, fly, fish, worm).
                     This argument only affects the Enrichr library names you've chosen.
                     No any affects to gmt or dict input of `gene_sets`.

                     see here for more details: https://maayanlab.cloud/modEnrichr/.

    :param description: optional. name of the job.
    :param outdir:   Output file directory

    :param background: int, list, str. Please ignore this argument if your input are just Enrichr library names.

                       However, this argument is not straightforward when `gene_sets` is given a custom input (a gmt file or dict).
                       There are 3 ways to set this argument:

                       (1) (Recommended) Input a list of background genes.
                           The background gene list is defined by your experment. e.g. the expressed genes in your RNA-seq.
                           The gene identifer in gmt/dict should be the same type to the backgound genes.

                       (2) Specify a number, e.g. the number of total expressed genes.
                           This works, but not recommend. It assumes that all your genes could be found in background.
                           If genes exist in gmt but not included in background,
                           they will affect the significance of the statistical test.

                       (3) (Default) Set a Biomart dataset name.
                           The background will be all annotated genes from the `BioMart datasets` you've choosen.
                           The program will try to retrieve the background information automatically.

                           Please Use the example code below to choose the correct dataset name:
                            >>> from gseapy.parser import Biomart
                            >>> bm = Biomart()
                            >>> datasets = bm.get_datasets(mart='ENSEMBL_MART_ENSEMBL')

    :param cutoff:   Show enriched terms which Adjusted P-value < cutoff.
                     Only affects the output figure, not the final output file. Default: 0.05
    :param format:  Output figure format supported by matplotlib,('pdf','png','eps'...). Default: 'pdf'.
    :param figsize: Matplotlib figsize, accept a tuple or list, e.g. (width,height). Default: (6.5,6).
    :param bool no_plot: If equals to True, no figure will be drawn. Default: False.
    :param bool verbose: Increase output verbosity, print out progress of your job, Default: False.

    :return: An Enrichr object, which obj.res2d stores your last query, obj.results stores your all queries.

    """
    enr = Enrichr(
        gene_list,
        gene_sets,
        organism,
        description,
        outdir,
        cutoff,
        background,
        format,
        figsize,
        top_term,
        no_plot,
        verbose,
    )
    # set organism
    enr.set_organism()
    enr.run()

    return enr
>>>>>>> 8229edcb
<|MERGE_RESOLUTION|>--- conflicted
+++ resolved
@@ -2,37 +2,22 @@
 # -*- coding: utf-8 -*-
 # see: http://amp.pharm.mssm.edu/Enrichr/help#api for API docs
 
-<<<<<<< HEAD
 import sys, json, os, logging
 import requests
 import pandas as pd
 from io import StringIO
-=======
-import json
-import logging
-import os
-import sys
->>>>>>> 8229edcb
 from collections import OrderedDict
-from io import StringIO
+
 from tempfile import TemporaryDirectory
 from time import sleep
-from typing import Dict, Iterable, List, Optional, Tuple, Union
-
-import pandas as pd
-import requests
+
 from numpy import isscalar
 from pkg_resources import resource_filename
-
+from gseapy.utils import *
 from gseapy.parser import Biomart
 from gseapy.plot import barplot
 from gseapy.stats import calc_pvalues, multiple_testing_correction
-<<<<<<< HEAD
 from typing import Tuple, Union, List, Dict, Iterable, Optional, AnyStr, Set, Any
-=======
-from gseapy.utils import *
-
->>>>>>> 8229edcb
 
 class Enrichr(object):
     """Enrichr API"""
@@ -194,18 +179,12 @@
 
         return "\n".join(genes)
 
-<<<<<<< HEAD
     def send_genes(self, gene_list, url) -> AnyStr:
         """ send gene list to enrichr server"""
         payload = {
           'list': (None, gene_list),
           'description': (None, self.descriptions)
            }
-=======
-    def send_genes(self, gene_list, url):
-        """send gene list to enrichr server"""
-        payload = {"list": (None, gene_list), "description": (None, self.descriptions)}
->>>>>>> 8229edcb
         # response
         response = requests.post(url, files=payload, verify=True)
         if not response.ok:
@@ -215,13 +194,8 @@
 
         return job_id
 
-<<<<<<< HEAD
     def check_genes(self, gene_list: List[str], usr_list_id: str):
-        '''
-=======
-    def check_genes(self, gene_list, usr_list_id):
         """
->>>>>>> 8229edcb
         Compare the genes sent and received to get successfully recognized genes
         """
         response = requests.get(
@@ -278,11 +252,7 @@
             res = pd.DataFrame(data[self._gs], columns=colnames)
             res["Genes"] = res["Genes"].apply(";".join)
 
-<<<<<<< HEAD
-        return job_id['shortId'], res
-=======
         return [job_id["shortId"], res]
->>>>>>> 8229edcb
 
     def _is_entrez_id(self, idx: Union[int, str]) -> bool:
         try:
@@ -290,15 +260,9 @@
             return True
         except:
             return False
-<<<<<<< HEAD
     
     def get_libraries(self) -> List[str]:
         """return active enrichr library name. Official API """
-=======
-
-    def get_libraries(self):
-        """return active enrichr library name. Official API"""
->>>>>>> 8229edcb
 
         lib_url = "%s/%s/datasetStatistics" % (self.ENRICHR_URL, self._organism)
         response = requests.get(lib_url, verify=True)
@@ -478,13 +442,6 @@
         self._logger.info("Connecting to Enrichr Server to get latest library names")
         gss = self.parse_genesets()
         if len(gss) < 1:
-<<<<<<< HEAD
-            self._logger.error("None of your input gene set matched ! %s"%self.gene_sets)
-            self._logger.error("Hint: Current organism = %s, is this correct?\n"%self.organism +\
-                               "Hint: use get_library_name() to view full list of supported names.")
-            raise LookupError("Not validated Enrichr library ! Please provide correct organism and library name!")
-        self.results = []
-=======
             self._logger.error(
                 "None of your input gene set matched ! %s" % self.gene_sets
             )
@@ -495,8 +452,7 @@
             raise LookupError(
                 "Not validated Enrichr library ! Please provide correct organism and library name!"
             )
-        self.results = pd.DataFrame()
->>>>>>> 8229edcb
+        self.results = []
 
         for g in gss:
             if isinstance(g, dict):
@@ -534,7 +490,6 @@
             self.res2d.to_csv(outfile, index=False, encoding="utf-8", sep="\t")
             # plotting
             if not self.__no_plot:
-<<<<<<< HEAD
                 msg = barplot(df=res, cutoff=self.cutoff, figsize=self.figsize,
                               top_term=self.__top_term, color='salmon',
                               title=self._gs,
@@ -542,126 +497,9 @@
                 if msg is not None : self._logger.warning(msg)
             self._logger.info('Done.\n')
         self.results = pd.concat(self.results, ignore_index=True)
-=======
-                msg = barplot(
-                    df=res,
-                    cutoff=self.cutoff,
-                    figsize=self.figsize,
-                    top_term=self.__top_term,
-                    color="salmon",
-                    title=self._gs,
-                    ofname=outfile.replace("txt", self.format),
-                )
-                if msg is not None:
-                    self._logger.warning(msg)
-            self._logger.info("Done.\n")
->>>>>>> 8229edcb
         # clean up tmpdir
         if self._outdir is None:
             self._tmpdir.cleanup()
 
         return
 
-<<<<<<< HEAD
-=======
-
-def enrichr(
-    gene_list,
-    gene_sets,
-    organism="human",
-    description="",
-    outdir="Enrichr",
-    background="hsapiens_gene_ensembl",
-    cutoff=0.05,
-    format="pdf",
-    figsize=(8, 6),
-    top_term=10,
-    no_plot=False,
-    verbose=False,
-):
-    """Enrichr API.
-
-    :param gene_list: str, list, tuple, series, dataframe. Also support input txt file with one gene id per row.
-                      The input `identifier` should be the same type to `gene_sets`.
-
-    :param gene_sets: str, list, tuple of Enrichr Library name(s).
-                      or custom defined gene_sets (dict, or gmt file).
-
-                      Examples:
-
-                      Input Enrichr Libraries (https://maayanlab.cloud/Enrichr/#stats):
-                        str: 'KEGG_2016'
-                        list: ['KEGG_2016','KEGG_2013']
-                        Use comma to separate each other, e.g. "KEGG_2016,huMAP,GO_Biological_Process_2018"
-
-                      Input custom files:
-                        dict: gene_sets={'A':['gene1', 'gene2',...],
-                                        'B':['gene2', 'gene4',...], ...}
-                        gmt: "genes.gmt"
-
-                      see also the online docs:
-                      https://gseapy.readthedocs.io/en/latest/gseapy_example.html#2.-Enrichr-Example
-
-
-    :param organism: Enrichr supported organism. Select from (human, mouse, yeast, fly, fish, worm).
-                     This argument only affects the Enrichr library names you've chosen.
-                     No any affects to gmt or dict input of `gene_sets`.
-
-                     see here for more details: https://maayanlab.cloud/modEnrichr/.
-
-    :param description: optional. name of the job.
-    :param outdir:   Output file directory
-
-    :param background: int, list, str. Please ignore this argument if your input are just Enrichr library names.
-
-                       However, this argument is not straightforward when `gene_sets` is given a custom input (a gmt file or dict).
-                       There are 3 ways to set this argument:
-
-                       (1) (Recommended) Input a list of background genes.
-                           The background gene list is defined by your experment. e.g. the expressed genes in your RNA-seq.
-                           The gene identifer in gmt/dict should be the same type to the backgound genes.
-
-                       (2) Specify a number, e.g. the number of total expressed genes.
-                           This works, but not recommend. It assumes that all your genes could be found in background.
-                           If genes exist in gmt but not included in background,
-                           they will affect the significance of the statistical test.
-
-                       (3) (Default) Set a Biomart dataset name.
-                           The background will be all annotated genes from the `BioMart datasets` you've choosen.
-                           The program will try to retrieve the background information automatically.
-
-                           Please Use the example code below to choose the correct dataset name:
-                            >>> from gseapy.parser import Biomart
-                            >>> bm = Biomart()
-                            >>> datasets = bm.get_datasets(mart='ENSEMBL_MART_ENSEMBL')
-
-    :param cutoff:   Show enriched terms which Adjusted P-value < cutoff.
-                     Only affects the output figure, not the final output file. Default: 0.05
-    :param format:  Output figure format supported by matplotlib,('pdf','png','eps'...). Default: 'pdf'.
-    :param figsize: Matplotlib figsize, accept a tuple or list, e.g. (width,height). Default: (6.5,6).
-    :param bool no_plot: If equals to True, no figure will be drawn. Default: False.
-    :param bool verbose: Increase output verbosity, print out progress of your job, Default: False.
-
-    :return: An Enrichr object, which obj.res2d stores your last query, obj.results stores your all queries.
-
-    """
-    enr = Enrichr(
-        gene_list,
-        gene_sets,
-        organism,
-        description,
-        outdir,
-        cutoff,
-        background,
-        format,
-        figsize,
-        top_term,
-        no_plot,
-        verbose,
-    )
-    # set organism
-    enr.set_organism()
-    enr.run()
-
-    return enr
->>>>>>> 8229edcb

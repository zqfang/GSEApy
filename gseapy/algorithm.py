# -*- coding: utf-8 -*-

import logging
import sys
from math import ceil

import numpy as np
from joblib import Parallel, delayed
from collections import Counter
from gseapy.stats import multiple_testing_correction


<<<<<<< HEAD

def enrichment_score_tensor(gene_mat, cor_mat, gene_sets, weighted_score_type, nperm=1000,
                            seed=None, single=False, scale=False):
=======
def enrichment_score(
    gene_list,
    correl_vector,
    gene_set,
    weighted_score_type=1,
    nperm=1000,
    seed=None,
    single=False,
    scale=False,
):
    """This is the most important function of GSEApy. It has the same algorithm with GSEA and ssGSEA.

    :param gene_list:       The ordered gene list gene_name_list, rank_metric.index.values
    :param gene_set:        gene_sets in gmt file, please use gsea_gmt_parser to get gene_set.
    :param weighted_score_type:  It's the same with gsea's weighted_score method. Weighting by the correlation
                            is a very reasonable choice that allows significant gene sets with less than perfect coherence.
                            options: 0(classic),1,1.5,2. default:1. if one is interested in penalizing sets for lack of
                            coherence or to discover sets with any type of nonrandom distribution of tags, a value p < 1
                            might be appropriate. On the other hand, if one uses sets with large number of genes and only
                            a small subset of those is expected to be coherent, then one could consider using p > 1.
                            Our recommendation is to use p = 1 and use other settings only if you are very experienced
                            with the method and its behavior.

    :param correl_vector:   A vector with the correlations (e.g. signal to noise scores) corresponding to the genes in
                            the gene list. Or rankings, rank_metric.values
    :param nperm:           Only use this parameter when computing esnull for statistical testing. Set the esnull value
                            equal to the permutation number.
    :param seed:            Random state for initializing gene list shuffling. Default: seed=None

    :return:

     ES: Enrichment score (real number between -1 and +1)

     ESNULL: Enrichment score calculated from random permutations.

     Hits_Indices: Index of a gene in gene_list, if gene is included in gene_set.

     RES: Numerical vector containing the running enrichment score for all locations in the gene list .

    """
    N = len(gene_list)
    # Test whether each element of a 1-D array is also present in a second array
    # It's more intuitive here than original enrichment_score source code.
    # use .astype to covert bool to integer
    tag_indicator = np.in1d(gene_list, gene_set, assume_unique=True).astype(
        int
    )  # notice that the sign is 0 (no tag) or 1 (tag)

    if weighted_score_type == 0:
        correl_vector = np.repeat(1, N)
    else:
        correl_vector = np.abs(correl_vector) ** weighted_score_type

    # get indices of tag_indicator
    hit_ind = np.flatnonzero(tag_indicator).tolist()
    # if used for compute esnull, set esnull equal to permutation number, e.g. 1000
    # else just compute enrichment scores
    # set axis to 1, because we have 2D array
    axis = 1
    tag_indicator = np.tile(tag_indicator, (nperm + 1, 1))
    correl_vector = np.tile(correl_vector, (nperm + 1, 1))
    # gene list permutation
    rs = np.random.RandomState(seed)
    for i in range(nperm):
        rs.shuffle(tag_indicator[i])
    # np.apply_along_axis(rs.shuffle, 1, tag_indicator)

    Nhint = tag_indicator.sum(axis=axis, keepdims=True)
    sum_correl_tag = np.sum(correl_vector * tag_indicator, axis=axis, keepdims=True)
    # compute ES score, the code below is identical to gsea enrichment_score method.
    no_tag_indicator = 1 - tag_indicator
    Nmiss = N - Nhint
    norm_tag = 1.0 / sum_correl_tag
    norm_no_tag = 1.0 / Nmiss

    RES = np.cumsum(
        tag_indicator * correl_vector * norm_tag - no_tag_indicator * norm_no_tag,
        axis=axis,
    )

    if scale:
        RES = RES / N
    if single:
        es_vec = RES.sum(axis=axis)
    else:
        max_ES, min_ES = RES.max(axis=axis), RES.min(axis=axis)
        es_vec = np.where(np.abs(max_ES) > np.abs(min_ES), max_ES, min_ES)
    # extract values
    es, esnull, RES = es_vec[-1], es_vec[:-1], RES[-1, :]

    return es, esnull, hit_ind, RES


def enrichment_score_tensor(
    gene_mat,
    cor_mat,
    gene_sets,
    weighted_score_type,
    nperm=1000,
    seed=None,
    single=False,
    scale=False,
):
>>>>>>> 8229edcb
    """Next generation algorithm of GSEA and ssGSEA. Works for 3d array

    :param gene_mat:        the ordered gene list(vector) with or without gene indices matrix.
    :param cor_mat:         correlation vector or matrix  (e.g. signal to noise scores)
                            corresponding to the genes in the gene list or matrix.
    :param dict gene_sets:  gmt file dict.
    :param float weighted_score_type:     weighting by the correlation.
                            options: 0(classic), 1, 1.5, 2. default:1 for GSEA and 0.25 for ssGSEA.
    :param int nperm:       permutation times.
    :param bool scale:      If True, normalize the scores by number of genes_mat.
    :param bool single:     If True, use ssGSEA algorithm, otherwise use GSEA.
    :param seed:              Random state for initialize gene list shuffling.
                            Default: seed=None
    :return: a tuple contains::

             | ES: Enrichment score (real number between -1 and +1), for ssGSEA, set scale eq to True.
             | ESNULL: Enrichment score calculated from random permutation.
             | Hits_Indices: Indices of genes if genes are included in gene_set.
             | RES: The running enrichment score for all locations in the gene list.

    """
    rs = np.random.RandomState(seed)
    # gene_mat -> 1d: prerank, ssSSEA or 2d: GSEA
    keys = sorted(gene_sets.keys())

    if weighted_score_type == 0:
        # don't bother doing calcuation, just set to 1
        cor_mat = np.ones(cor_mat.shape)
    elif weighted_score_type > 0:
        pass
    else:
        logging.error("Using negative values of weighted_score_type, not allowed")
        raise ValueError("weighted_score_type should be postive numerics")

    cor_mat = np.abs(cor_mat)
    if cor_mat.ndim == 1:
        # ssGSEA or Prerank
        # genestes->M, genes->N, perm-> axis=2
        N, M = len(gene_mat), len(keys)
        # generate gene hits matrix
        # for 1d ndarray of gene_mat, set assume_unique=True,
        # means the input arrays are both assumed to be unique,
        # which can speed up the calculation.
        tag_indicator = np.vstack(
            [np.in1d(gene_mat, gene_sets[key], assume_unique=True) for key in keys]
        )
        tag_indicator = tag_indicator.astype(int)
        # index of hits
        hit_ind = [np.flatnonzero(tag).tolist() for tag in tag_indicator]
        # generate permutated hits matrix
        perm_tag_tensor = np.repeat(tag_indicator, nperm + 1).reshape((M, N, nperm + 1))
        # shuffle matrix, last matrix is not shuffled when nperm > 0
        if nperm:
            np.apply_along_axis(
                lambda x: np.apply_along_axis(rs.shuffle, 0, x),
                1,
                perm_tag_tensor[:, :, :-1],
            )
        # missing hits
        no_tag_tensor = 1 - perm_tag_tensor
        # calculate numerator, denominator of each gene hits
        rank_alpha = (
            perm_tag_tensor * cor_mat[np.newaxis, :, np.newaxis]
        ) ** weighted_score_type

    elif cor_mat.ndim == 2:
        # GSEA
        # 2d ndarray, gene_mat and cor_mat are shuffled already
        # reshape matrix
        cor_mat = cor_mat.T
        # gene_mat is a tuple contains (gene_name, permuate_gene_name_indices)
        genes, genes_ind = gene_mat
        # genestes->M, genes->N, perm-> axis=2
        # don't use assume_unique=True in 2d array when use np.isin().
        # elements in gene_mat are not unique, or will cause unwanted results
        tag_indicator = np.vstack(
            [np.in1d(genes, gene_sets[key], assume_unique=True) for key in keys]
        )
        tag_indicator = tag_indicator.astype(int)
        perm_tag_tensor = np.stack(
            [tag.take(genes_ind).T for tag in tag_indicator], axis=0
        )
        # index of hits
        hit_ind = [np.flatnonzero(tag).tolist() for tag in perm_tag_tensor[:, :, -1]]
        # nohits
        no_tag_tensor = 1 - perm_tag_tensor
        # calculate numerator, denominator of each gene hits
        rank_alpha = (
            perm_tag_tensor * cor_mat[np.newaxis, :, :]
        ) ** weighted_score_type
    else:
        logging.error("Program die because of unsupported input")
        raise ValueError("Correlation vector or matrix (cor_mat) is not supported")

    # Nhint = tag_indicator.sum(1)
    # Nmiss =  N - Nhint
    axis = 1
    P_GW_denominator = np.sum(rank_alpha, axis=axis, keepdims=True)
    P_NG_denominator = np.sum(no_tag_tensor, axis=axis, keepdims=True)
    REStensor = np.cumsum(
        rank_alpha / P_GW_denominator - no_tag_tensor / P_NG_denominator, axis=axis
    )
    # ssGSEA: scale es by gene numbers ?
    # https://gist.github.com/gaoce/39e0907146c752c127728ad74e123b33
    if scale:
        REStensor = REStensor / len(gene_mat)
    if single:
        # ssGSEA
        esmatrix = REStensor.sum(axis=axis)
    else:
        # GSEA
        esmax, esmin = REStensor.max(axis=axis), REStensor.min(axis=axis)
        esmatrix = np.where(np.abs(esmax) > np.abs(esmin), esmax, esmin)

    es, esnull, RES = esmatrix[:, -1], esmatrix[:, :-1], REStensor[:, :, -1]

    return es, esnull, hit_ind, RES


def ranking_metric_tensor(
    exprs,
    method,
    permutation_num,
    pos,
    neg,
    classes,
    ascending,
    seed=None,
    skip_last=False,
):
    """Build shuffled ranking matrix when permutation_type eq to phenotype.
    Works for 3d array.

    :param exprs:   gene_expression DataFrame, gene_name indexed.
    :param str method:  calculate correlation or ranking. methods including:
                        1. 'signal_to_noise' (s2n) or 'abs_signal_to_noise' (abs_s2n).
                        2. 't_test'.
                        3. 'ratio_of_classes' (also referred to as fold change).
                        4. 'diff_of_classes'.
                        5. 'log2_ratio_of_classes'.
    :param int permuation_num: how many times of classes is being shuffled
    :param str pos: one of labels of phenotype's names.
    :param str neg: one of labels of phenotype's names.
    :param list classes:  a list of phenotype labels, to specify which column of
                          dataframe belongs to what class of phenotype.
    :param bool ascending:  bool. Sort ascending vs. descending.
    :param seed: random_state seed
    :param bool skip_last: (internal use only) whether to skip the permutation of the last rankings.

    :return:
             returns two 2d ndarray with shape (nperm, gene_num).

             | cor_mat_indices: the indices of sorted and permutated (exclude last row) ranking matrix.
             | cor_mat: sorted and permutated (exclude last row) ranking matrix.

    """
    rs = np.random.RandomState(seed)
    # S: samples, G: gene number
    G, S = exprs.shape
    # genes = exprs.index.values
    expr_mat = exprs.values.T
    perm_cor_tensor = np.tile(expr_mat, (permutation_num, 1, 1))
    if skip_last:
        # random shuffle on the first dim, the last matrix (expr_mat) is not shuffled
        for arr in perm_cor_tensor[:-1]:
            rs.shuffle(arr)
    else:
        for arr in perm_cor_tensor:
            rs.shuffle(arr)
    # metrics
    classes = np.array(classes)
    pos = classes == pos
    neg = classes == neg
    n_pos = np.sum(pos)
    n_neg = np.sum(neg)
    pos_cor_mean = perm_cor_tensor[:, pos, :].mean(axis=1)
    neg_cor_mean = perm_cor_tensor[:, neg, :].mean(axis=1)
    pos_cor_std = perm_cor_tensor[:, pos, :].std(axis=1, ddof=1)
    neg_cor_std = perm_cor_tensor[:, neg, :].std(axis=1, ddof=1)

    if method in ["signal_to_noise", "s2n"]:
        cor_mat = (pos_cor_mean - neg_cor_mean) / (pos_cor_std + neg_cor_std)
    elif method in ["abs_signal_to_noise", "abs_s2n"]:
        cor_mat = np.abs((pos_cor_mean - neg_cor_mean) / (pos_cor_std + neg_cor_std))
    elif method == "t_test":
        denom = np.sqrt((pos_cor_std**2) / n_pos + (neg_cor_std**2) / n_neg)
        cor_mat = (pos_cor_mean - neg_cor_mean) / denom
    elif method == "ratio_of_classes":
        cor_mat = pos_cor_mean / neg_cor_mean
    elif method == "diff_of_classes":
        cor_mat = pos_cor_mean - neg_cor_mean
    elif method == "log2_ratio_of_classes":
        cor_mat = np.log2(pos_cor_mean / neg_cor_mean)
    else:
        logging.error("Please provide correct method name!!!")
        raise LookupError("Input method: %s is not supported" % method)
    # return matix[nperm+1, perm_cors]
    cor_mat_ind = cor_mat.argsort()
    # ndarray: sort in place
    cor_mat.sort()
    # genes_mat = genes.take(cor_mat_ind)
    if ascending:
        return cor_mat_ind, cor_mat
    # descending order of ranking and genes
    # return genes_mat[:,::-1], cor_mat[:,::-1]
    return cor_mat_ind[:, ::-1], cor_mat[:, ::-1]

<<<<<<< HEAD
=======

def ranking_metric(df, method, pos, neg, classes, ascending):
    """The main function to rank an expression table. works for 2d array.

    :param df:      gene_expression DataFrame.
    :param method:  The method used to calculate a correlation or ranking. Default: 'log2_ratio_of_classes'.
                    Others methods are:

                    1. 'signal_to_noise' (s2n) or 'abs_signal_to_noise' (abs_s2n)

                       You must have at least three samples for each phenotype to use this metric.
                       The larger the signal-to-noise ratio, the larger the differences of the means (scaled by the standard deviations);
                       that is, the more distinct the gene expression is in each phenotype and the more the gene acts as a “class marker.”


                    2. 't_test'

                       Uses the difference of means scaled by the standard deviation and number of samples.
                       Note: You must have at least three samples for each phenotype to use this metric.
                       The larger the tTest ratio, the more distinct the gene expression is in each phenotype
                       and the more the gene acts as a “class marker.”

                    3. 'ratio_of_classes' (also referred to as fold change).

                       Uses the ratio of class means to calculate fold change for natural scale data.

                    4. 'diff_of_classes'

                       Uses the difference of class means to calculate fold change for natural scale data

                    5. 'log2_ratio_of_classes'

                       Uses the log2 ratio of class means to calculate fold change for natural scale data.
                       This is the recommended statistic for calculating fold change for log scale data.


    :param str pos: one of labels of phenotype's names.
    :param str neg: one of labels of phenotype's names.
    :param dict classes: column id to group mapping.
    :param bool ascending:  bool or list of bool. Sort ascending vs. descending.
    :return:

         returns a pd.Series of correlation to class of each variable. Gene_name is index, and value is rankings.

         visit here for more docs: http://software.broadinstitute.org/gsea/doc/GSEAUserGuideFrame.html
    """

    # exclude any zero stds.
    df_mean = df.groupby(by=classes, axis=1).mean()
    df_std = df.groupby(by=classes, axis=1).std()
    class_values  = Counter(classes.values())
    n_pos = class_values[pos]
    n_neg = class_values[neg]

    if method in ["signal_to_noise", "s2n"]:
        ser = (df_mean[pos] - df_mean[neg]) / (df_std[pos] + df_std[neg])
    elif method in ["abs_signal_to_noise", "abs_s2n"]:
        ser = ((df_mean[pos] - df_mean[neg]) / (df_std[pos] + df_std[neg])).abs()
    elif method == "t_test":
        ser = (df_mean[pos] - df_mean[neg]) / np.sqrt(
            df_std[pos] ** 2 / n_pos + df_std[neg] ** 2 / n_neg
        )
    elif method == "ratio_of_classes":
        ser = df_mean[pos] / df_mean[neg]
    elif method == "diff_of_classes":
        ser = df_mean[pos] - df_mean[neg]
    elif method == "log2_ratio_of_classes":
        ser = np.log2(df_mean[pos] / df_mean[neg])
    else:
        logging.error("Please provide correct method name!!!")
        raise LookupError("Input method: %s is not supported" % method)
    ser = ser.sort_values(ascending=ascending)

    return ser

>>>>>>> 8229edcb

def gsea_compute_tensor(
    data,
    gmt,
    n,
    weighted_score_type,
    permutation_type,
    method,
    pheno_pos,
    pheno_neg,
    classes,
    ascending,
    processes=1,
    seed=None,
    single=False,
    scale=False,
):
    """compute enrichment scores and enrichment nulls.
    This function will split large array into smaller pieces to advoid memroy overflow.

     :param data: preprocessed expression dataframe or a pre-ranked file if prerank=True.
     :param dict gmt: all gene sets in .gmt file. need to call load_gmt() to get results.
     :param int n: permutation number. default: 1000.
     :param str method: ranking_metric method. see above.
     :param str pheno_pos: one of labels of phenotype's names.
     :param str pheno_neg: one of labels of phenotype's names.
     :param list classes: a list of phenotype labels, to specify which column of dataframe belongs to what category of phenotype.
     :param float weighted_score_type: default:1
     :param bool ascending: sorting order of rankings. Default: False.
     :param seed: random seed. Default: np.random.RandomState()
     :param bool scale: if true, scale es by gene number.

     :return: a tuple contains::

             | zipped results of es, nes, pval, fdr.
             | nested list of hit indices of input gene_list.
             | nested list of ranked enrichment score of each input gene_sets.
             | list of enriched terms

    """
    w = weighted_score_type
    subsets = sorted(gmt.keys())
    genes_mat, cor_mat = data.index.values, data.values
    base = 5 if data.shape[0] >= 5000 else 10
    ## phenotype permutation
    np.random.seed(seed)  # control the ranodm numbers

    if permutation_type == "phenotype":
        # shuffling classes and generate random correlation rankings
        logging.debug("Start to permutate classes..............................")

        if (n + 1) % base == 0:  # n+1: last permute is for orignial ES calculation
            num_bases = [base] * ((n + 1) // base)
            skip_last = [0] * (n // base) + [1]  # last is not permuted
        else:
            num_bases = [base] * ((n + 1) // base) + [(n + 1) % base]
            skip_last = [0] * ((n + 1) // base) + [(n + 1) % base]
        random_seeds = np.random.randint(np.iinfo(np.int32).max, size=len(num_bases))
        genes_ind = []
        cor_mat = []
        # split permutation array into smaller blocks to save memory
        temp_rnk = Parallel(n_jobs=processes)(
            delayed(ranking_metric_tensor)(
                data, method, b, pheno_pos, pheno_neg, classes, ascending, se, skip
            )
            for b, skip, se in zip(num_bases, skip_last, random_seeds)
        )

        for k, temp in enumerate(temp_rnk):
            gi, cor = temp
            genes_ind.append(gi)
            cor_mat.append(cor)
        genes_ind, cor_mat = np.vstack(genes_ind), np.vstack(cor_mat)
        # convert to tuple
        genes_mat = (data.index.values, genes_ind)

    logging.debug("Start to compute es and esnulls........................")
    # Prerank, ssGSEA, GSEA
    es = []
    RES = []
    hit_ind = []
    esnull = []
    temp_esnu = []

    # split gmt dataset, too
    block = ceil(len(subsets) / base)
    random_seeds = np.random.randint(np.iinfo(np.int32).max, size=block)
    # split large array into smaller blocks to avoid memory overflow
    i, m = 1, 0
    gmt_block = []
    while i <= block:
        # you have to reseed, or all your processes are sharing the same seed value
        rs = random_seeds[i - 1]
        gmtrim = {k: gmt.get(k) for k in subsets[m : base * i]}
        gmt_block.append(gmtrim)
        m = base * i
        i += 1
    ## if permutation_type == "phenotype": n = 0
    ## NOTE for GSEA: cor_mat is 2d array, it won't permute again when call enrichment_score_tensor
    temp_esnu = Parallel(n_jobs=processes)(
        delayed(enrichment_score_tensor)(
            genes_mat, cor_mat, gmtrim, w, n, rs, single, scale
        )
        for gmtrim, rs in zip(gmt_block, random_seeds)
    )

    # esn is a list, don't need to use append method.
    for si, temp in enumerate(temp_esnu):
        # e, enu, hit, rune = temp.get()
        e, enu, hit, rune = temp
        esnull.append(enu)
        es.append(e)
        RES.append(rune)
        hit_ind += hit
    # concate results
    es, esnull, RES = np.hstack(es), np.vstack(esnull), np.vstack(RES)

    return gsea_significance(es, esnull), hit_ind, RES, subsets


def gsea_compute(
    data,
    gmt,
    n,
    weighted_score_type,
    permutation_type,
    method,
    pheno_pos,
    pheno_neg,
    classes,
    ascending,
    processes=1,
    seed=None,
    single=False,
    scale=False,
):
    """compute enrichment scores and enrichment nulls.

    :param data: preprocessed expression dataframe or a pre-ranked file if prerank=True.
    :param dict gmt: all gene sets in .gmt file. need to call load_gmt() to get results.
    :param int n: permutation number. default: 1000.
    :param str method: ranking_metric method. see above.
    :param str pheno_pos: one of labels of phenotype's names.
    :param str pheno_neg: one of labels of phenotype's names.
    :param list classes: a list of phenotype labels, to specify which column of dataframe belongs to what category of phenotype.
    :param float weighted_score_type: default:1
    :param bool ascending: sorting order of rankings. Default: False.
    :param seed: random seed. Default: np.random.RandomState()
    :param bool scale: if true, scale es by gene number.

    :return: a tuple contains::

            | zipped results of es, nes, pval, fdr.
            | nested list of hit indices of input gene_list.
            | nested list of ranked enrichment score of each input gene_sets.
            | list of enriched terms

    """

    w = weighted_score_type
    subsets = sorted(gmt.keys())
    es = []
    RES = []
    hit_ind = []
    esnull = [[] for a in range(len(subsets))]
    np.random.seed(seed)  # control the ranodm numbers
    logging.debug("Start to compute enrichment scores......................")

    if permutation_type == "phenotype":
        logging.debug("Start to permutate classes..............................")
        # this version won't split large array into smaller ones
        genes_mat, cor_mat = ranking_metric_tensor(
            exprs=data,
            method=method,
            permutation_num=n + 1,
            pos=pheno_pos,
            neg=pheno_neg,
            classes=classes,
            ascending=ascending,
            seed=seed,
            skip_last=True,
        )

        # compute es, esnulls. hits, RES
        logging.debug("Start to compute enrichment nulls.......................")
        es, esnull, hit_ind, RES = enrichment_score_tensor(
            gene_mat=genes_mat,
            cor_mat=cor_mat,
            gene_sets=gmt,
            weighted_score_type=w,
            nperm=n,
            seed=seed,
            single=False,
            scale=False,
        )

    else:
        # Prerank, ssGSEA, GSEA with gene_set permutation
        gl, cor_vec = data.index.values, data.values
        logging.debug("Start to compute es and esnulls........................")
        ## this version don't split large array into smaller ones
        # es, esnull, hit_ind, RES = enrichment_score_tensor(gene_mat=gl,
        #                                                    cor_mat=cor_vec,
        #                                                    gene_sets=gmt,
        #                                                    weighted_score_type=w,
        #                                                    nperm=n, rs=rs
        #                                                    single=single, scale=scale)
        temp_esnu = []
        # you have to reseed, or all your processes are sharing the same seed value
        # np.random.seed(seed)
        random_seeds = np.random.randint(np.iinfo(np.int32).max, size=len(subsets))
        temp_esnu = Parallel(n_jobs=processes)(
            delayed(enrichment_score)(
                gl, cor_vec, gmt.get(subset), w, n, rs, single, scale
            )
            for subset, rs in zip(subsets, random_seeds)
        )
        # esn is a list, don't need to use append method.
        for si, temp in enumerate(temp_esnu):
            e, enu, hit, rune = temp
            esnull[si] = enu
            es.append(e)
            RES.append(rune)
            hit_ind.append(hit)

    return gsea_significance(es, esnull), hit_ind, RES, subsets


def normalize(es, esnull):
    """normalize the ES(S,pi) and the observed ES(S), separately rescaling
    the positive and negative scores by dividing the mean of the ES(S,pi).

    return: NES, NESnull
    """

    nEnrichmentScores = np.zeros(es.shape)
    nEnrichmentNulls = np.zeros(esnull.shape)
    # esnullmean = np.zeros(es.shape)
    # # calculate nESnulls
    # for i in range(esnull.shape[0]):
    #     # NES
    #     enrNull = esnull[i]
    #     if es[i] >= 0:
    #         mes = enrNull[enrNull >= 0].mean()
    #         nEnrichmentScores[i] = es[i] / mes
    #     else:
    #         mes = enrNull[enrNull < 0 ].mean()
    #         nEnrichmentScores[i] = - es[i] / mes
    #     esnullmean[i] = mes

    #     # NESnull
    #     for j in range(esnull.shape[1]):
    #         if esnull[i,j] >= 0:
    #             nEnrichmentNulls[i,j] = esnull[i,j] / esnullmean[i]
    #         else:
    #             nEnrichmentNulls[i,j] = - esnull[i,j] / esnullmean[i]

    esnull_pos = np.ma.MaskedArray(esnull, mask=(esnull < 0)).mean(axis=1)
    esnull_neg = np.ma.MaskedArray(esnull, mask=(esnull >= 0)).mean(axis=1)
    esnull_pos = np.array(esnull_pos)
    esnull_neg = np.array(esnull_neg)
    # NES
    nEnrichmentScores = np.where(es >= 0, es / esnull_pos, -es / esnull_neg)
    # NES_NULL
    nEnrichmentNulls = np.where(
        esnull >= 0,
        esnull / esnull_pos[:, np.newaxis],
        -esnull / esnull_neg[:, np.newaxis],
    )

    return nEnrichmentScores, nEnrichmentNulls


def gsea_pval(es, esnull):
    """Compute nominal p-value.

    From article (PNAS):
    estimate nominal p-value for S from esnull by using the positive
    or negative portion of the distribution corresponding to the sign
    of the observed ES(S).
    """

    # to speed up, using numpy function to compute pval in parallel.
    condlist = [es < 0, es >= 0]
    choicelist = [
        (esnull < es.reshape(len(es), 1)).sum(axis=1) / (esnull < 0).sum(axis=1),
        (esnull >= es.reshape(len(es), 1)).sum(axis=1) / (esnull >= 0).sum(axis=1),
    ]
    pvals = np.select(condlist, choicelist)

    return pvals


def gsea_fdr(nEnrichmentScores, nEnrichmentNulls):
    """Create a histogram of all NES(S,pi) over all S and pi.
       Use this null distribution to compute an FDR q value.

    :param nEnrichmentScores:  normalized ES
    :param nEnrichmentNulls:   normalized ESnulls
    :return: FDR
    """

    # FDR null distribution histogram
    # vals = reduce(lambda x,y: x+y, nEnrichmentNulls, [])
    # nvals = np.array(sorted(vals))
    # or
    nvals = np.sort(nEnrichmentNulls.flatten())
    nnes = np.sort(nEnrichmentScores)
    fdrs = []
    # FDR computation
    for i in range(len(nEnrichmentScores)):
        nes = nEnrichmentScores[i]
        # use the same pval method to calculate fdr
        if nes >= 0:
            allPos = int(len(nvals) - np.searchsorted(nvals, 0, side="left"))
            allHigherAndPos = int(len(nvals) - np.searchsorted(nvals, nes, side="left"))
            nesPos = len(nnes) - int(np.searchsorted(nnes, 0, side="left"))
            nesHigherAndPos = len(nnes) - int(np.searchsorted(nnes, nes, side="left"))
            # allPos = (nvals >= 0).sum()
            # allHigherAndPos = (nvals >= nes).sum()
            # nesPos = (nnes >=0).sum()
            # nesHigherAndPos = (nnes >= nes).sum()
        else:
            allPos = int(np.searchsorted(nvals, 0, side="left"))
            allHigherAndPos = int(np.searchsorted(nvals, nes, side="right"))
            nesPos = int(np.searchsorted(nnes, 0, side="left"))
            nesHigherAndPos = int(np.searchsorted(nnes, nes, side="right"))
            # allPos = (nvals < 0).sum()
            # allHigherAndPos = (nvals < nes).sum()
            # nesPos = (nnes < 0).sum()
            # nesHigherAndPos = (nnes < nes).sum()

        try:
            pi_norm = allHigherAndPos / float(allPos)
            pi_obs = nesHigherAndPos / float(nesPos)
            fdr = pi_norm / pi_obs
            fdrs.append(fdr if fdr < 1 else 1.0)
        except:
            fdrs.append(1000000000.0)

    logging.debug("Statistical testing finished.............................")

    return fdrs


def gsea_significance(enrichment_scores, enrichment_nulls):
    """Compute nominal pvals, normalized ES, and FDR q value.

    For a given NES(S) = NES* >= 0. The FDR is the ratio of the percentage of all (S,pi) with
    NES(S,pi) >= 0, whose NES(S,pi) >= NES*, divided by the percentage of
    observed S wih NES(S) >= 0, whose NES(S) >= NES*, and similarly if NES(S) = NES* <= 0.
    """
    # For a zero by zero division (undetermined, results in a NaN),
    np.seterr(divide="ignore", invalid="ignore")
    # import warnings
    # warnings.simplefilter("ignore")
    es = np.array(enrichment_scores)
    esnull = np.array(enrichment_nulls)
    logging.debug("Start to compute pvals..................................")
    # P-values.
    pvals = gsea_pval(es, esnull).tolist()

    logging.debug("Start to compute nes and nesnull........................")
    # NES
    nEnrichmentScores, nEnrichmentNulls = normalize(es, esnull)

    logging.debug("Start to compute fdrs..................................")
    # FDR
    fdrs = gsea_fdr(nEnrichmentScores, nEnrichmentNulls)

    # TODO: use multiple testing correction for ssgsea? ssGSEA2.0 use BH correction.
    # https://github.com/broadinstitute/ssGSEA2.0/blob/master/src/ssGSEA2.0.R
    # line 969
    # fdrs, _ = multiple_testing_correction(pvals, alpha=0.05)

    return zip(enrichment_scores, nEnrichmentScores, pvals, fdrs)<|MERGE_RESOLUTION|>--- conflicted
+++ resolved
@@ -10,115 +10,9 @@
 from gseapy.stats import multiple_testing_correction
 
 
-<<<<<<< HEAD
 
 def enrichment_score_tensor(gene_mat, cor_mat, gene_sets, weighted_score_type, nperm=1000,
                             seed=None, single=False, scale=False):
-=======
-def enrichment_score(
-    gene_list,
-    correl_vector,
-    gene_set,
-    weighted_score_type=1,
-    nperm=1000,
-    seed=None,
-    single=False,
-    scale=False,
-):
-    """This is the most important function of GSEApy. It has the same algorithm with GSEA and ssGSEA.
-
-    :param gene_list:       The ordered gene list gene_name_list, rank_metric.index.values
-    :param gene_set:        gene_sets in gmt file, please use gsea_gmt_parser to get gene_set.
-    :param weighted_score_type:  It's the same with gsea's weighted_score method. Weighting by the correlation
-                            is a very reasonable choice that allows significant gene sets with less than perfect coherence.
-                            options: 0(classic),1,1.5,2. default:1. if one is interested in penalizing sets for lack of
-                            coherence or to discover sets with any type of nonrandom distribution of tags, a value p < 1
-                            might be appropriate. On the other hand, if one uses sets with large number of genes and only
-                            a small subset of those is expected to be coherent, then one could consider using p > 1.
-                            Our recommendation is to use p = 1 and use other settings only if you are very experienced
-                            with the method and its behavior.
-
-    :param correl_vector:   A vector with the correlations (e.g. signal to noise scores) corresponding to the genes in
-                            the gene list. Or rankings, rank_metric.values
-    :param nperm:           Only use this parameter when computing esnull for statistical testing. Set the esnull value
-                            equal to the permutation number.
-    :param seed:            Random state for initializing gene list shuffling. Default: seed=None
-
-    :return:
-
-     ES: Enrichment score (real number between -1 and +1)
-
-     ESNULL: Enrichment score calculated from random permutations.
-
-     Hits_Indices: Index of a gene in gene_list, if gene is included in gene_set.
-
-     RES: Numerical vector containing the running enrichment score for all locations in the gene list .
-
-    """
-    N = len(gene_list)
-    # Test whether each element of a 1-D array is also present in a second array
-    # It's more intuitive here than original enrichment_score source code.
-    # use .astype to covert bool to integer
-    tag_indicator = np.in1d(gene_list, gene_set, assume_unique=True).astype(
-        int
-    )  # notice that the sign is 0 (no tag) or 1 (tag)
-
-    if weighted_score_type == 0:
-        correl_vector = np.repeat(1, N)
-    else:
-        correl_vector = np.abs(correl_vector) ** weighted_score_type
-
-    # get indices of tag_indicator
-    hit_ind = np.flatnonzero(tag_indicator).tolist()
-    # if used for compute esnull, set esnull equal to permutation number, e.g. 1000
-    # else just compute enrichment scores
-    # set axis to 1, because we have 2D array
-    axis = 1
-    tag_indicator = np.tile(tag_indicator, (nperm + 1, 1))
-    correl_vector = np.tile(correl_vector, (nperm + 1, 1))
-    # gene list permutation
-    rs = np.random.RandomState(seed)
-    for i in range(nperm):
-        rs.shuffle(tag_indicator[i])
-    # np.apply_along_axis(rs.shuffle, 1, tag_indicator)
-
-    Nhint = tag_indicator.sum(axis=axis, keepdims=True)
-    sum_correl_tag = np.sum(correl_vector * tag_indicator, axis=axis, keepdims=True)
-    # compute ES score, the code below is identical to gsea enrichment_score method.
-    no_tag_indicator = 1 - tag_indicator
-    Nmiss = N - Nhint
-    norm_tag = 1.0 / sum_correl_tag
-    norm_no_tag = 1.0 / Nmiss
-
-    RES = np.cumsum(
-        tag_indicator * correl_vector * norm_tag - no_tag_indicator * norm_no_tag,
-        axis=axis,
-    )
-
-    if scale:
-        RES = RES / N
-    if single:
-        es_vec = RES.sum(axis=axis)
-    else:
-        max_ES, min_ES = RES.max(axis=axis), RES.min(axis=axis)
-        es_vec = np.where(np.abs(max_ES) > np.abs(min_ES), max_ES, min_ES)
-    # extract values
-    es, esnull, RES = es_vec[-1], es_vec[:-1], RES[-1, :]
-
-    return es, esnull, hit_ind, RES
-
-
-def enrichment_score_tensor(
-    gene_mat,
-    cor_mat,
-    gene_sets,
-    weighted_score_type,
-    nperm=1000,
-    seed=None,
-    single=False,
-    scale=False,
-):
->>>>>>> 8229edcb
     """Next generation algorithm of GSEA and ssGSEA. Works for 3d array
 
     :param gene_mat:        the ordered gene list(vector) with or without gene indices matrix.
@@ -326,84 +220,6 @@
     # return genes_mat[:,::-1], cor_mat[:,::-1]
     return cor_mat_ind[:, ::-1], cor_mat[:, ::-1]
 
-<<<<<<< HEAD
-=======
-
-def ranking_metric(df, method, pos, neg, classes, ascending):
-    """The main function to rank an expression table. works for 2d array.
-
-    :param df:      gene_expression DataFrame.
-    :param method:  The method used to calculate a correlation or ranking. Default: 'log2_ratio_of_classes'.
-                    Others methods are:
-
-                    1. 'signal_to_noise' (s2n) or 'abs_signal_to_noise' (abs_s2n)
-
-                       You must have at least three samples for each phenotype to use this metric.
-                       The larger the signal-to-noise ratio, the larger the differences of the means (scaled by the standard deviations);
-                       that is, the more distinct the gene expression is in each phenotype and the more the gene acts as a “class marker.”
-
-
-                    2. 't_test'
-
-                       Uses the difference of means scaled by the standard deviation and number of samples.
-                       Note: You must have at least three samples for each phenotype to use this metric.
-                       The larger the tTest ratio, the more distinct the gene expression is in each phenotype
-                       and the more the gene acts as a “class marker.”
-
-                    3. 'ratio_of_classes' (also referred to as fold change).
-
-                       Uses the ratio of class means to calculate fold change for natural scale data.
-
-                    4. 'diff_of_classes'
-
-                       Uses the difference of class means to calculate fold change for natural scale data
-
-                    5. 'log2_ratio_of_classes'
-
-                       Uses the log2 ratio of class means to calculate fold change for natural scale data.
-                       This is the recommended statistic for calculating fold change for log scale data.
-
-
-    :param str pos: one of labels of phenotype's names.
-    :param str neg: one of labels of phenotype's names.
-    :param dict classes: column id to group mapping.
-    :param bool ascending:  bool or list of bool. Sort ascending vs. descending.
-    :return:
-
-         returns a pd.Series of correlation to class of each variable. Gene_name is index, and value is rankings.
-
-         visit here for more docs: http://software.broadinstitute.org/gsea/doc/GSEAUserGuideFrame.html
-    """
-
-    # exclude any zero stds.
-    df_mean = df.groupby(by=classes, axis=1).mean()
-    df_std = df.groupby(by=classes, axis=1).std()
-    class_values  = Counter(classes.values())
-    n_pos = class_values[pos]
-    n_neg = class_values[neg]
-
-    if method in ["signal_to_noise", "s2n"]:
-        ser = (df_mean[pos] - df_mean[neg]) / (df_std[pos] + df_std[neg])
-    elif method in ["abs_signal_to_noise", "abs_s2n"]:
-        ser = ((df_mean[pos] - df_mean[neg]) / (df_std[pos] + df_std[neg])).abs()
-    elif method == "t_test":
-        ser = (df_mean[pos] - df_mean[neg]) / np.sqrt(
-            df_std[pos] ** 2 / n_pos + df_std[neg] ** 2 / n_neg
-        )
-    elif method == "ratio_of_classes":
-        ser = df_mean[pos] / df_mean[neg]
-    elif method == "diff_of_classes":
-        ser = df_mean[pos] - df_mean[neg]
-    elif method == "log2_ratio_of_classes":
-        ser = np.log2(df_mean[pos] / df_mean[neg])
-    else:
-        logging.error("Please provide correct method name!!!")
-        raise LookupError("Input method: %s is not supported" % method)
-    ser = ser.sort_values(ascending=ascending)
-
-    return ser
-
->>>>>>> 8229edcb
 
 def gsea_compute_tensor(
     data,
